import pytest
import torch
from test_utils import MODEL_NAME

from petals.client import DistributedBloomConfig
from petals.server.throughput import measure_compute_rps, measure_network_rps


@pytest.mark.forked
@pytest.mark.parametrize("tensor_parallel", [False, True])
def test_throughput_basic(tensor_parallel: bool):
    config = DistributedBloomConfig.from_pretrained(MODEL_NAME)
<<<<<<< HEAD
    tensor_parallel_devices = ("cpu", "cpu") if tensor_parallel else ()
    throughput = measure_compute_rps(
        config,
        device=torch.device("cpu"),
        dtype=torch.bfloat16,
        load_in_8bit=False,
        tensor_parallel_devices=tensor_parallel_devices,
        n_steps=10,
=======
    compute_rps = measure_compute_rps(
        config, device=torch.device("cpu"), dtype=torch.bfloat16, load_in_8bit=False, n_steps=10
>>>>>>> 91898c3c
    )
    assert isinstance(compute_rps, float) and compute_rps > 0
    network_rps = measure_network_rps(config)
    assert isinstance(network_rps, float) and network_rps > 0<|MERGE_RESOLUTION|>--- conflicted
+++ resolved
@@ -10,7 +10,6 @@
 @pytest.mark.parametrize("tensor_parallel", [False, True])
 def test_throughput_basic(tensor_parallel: bool):
     config = DistributedBloomConfig.from_pretrained(MODEL_NAME)
-<<<<<<< HEAD
     tensor_parallel_devices = ("cpu", "cpu") if tensor_parallel else ()
     throughput = measure_compute_rps(
         config,
@@ -19,11 +18,7 @@
         load_in_8bit=False,
         tensor_parallel_devices=tensor_parallel_devices,
         n_steps=10,
-=======
-    compute_rps = measure_compute_rps(
-        config, device=torch.device("cpu"), dtype=torch.bfloat16, load_in_8bit=False, n_steps=10
->>>>>>> 91898c3c
-    )
+
     assert isinstance(compute_rps, float) and compute_rps > 0
     network_rps = measure_network_rps(config)
     assert isinstance(network_rps, float) and network_rps > 0