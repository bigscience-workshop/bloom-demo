--- conflicted
+++ resolved
@@ -39,11 +39,7 @@
 
             for t in range(embs.shape[1]):
                 recurrent_outputs.append(sess.step(embs[:, t : t + 1, :]))
-<<<<<<< HEAD
-                if t == 5 and pass_empty_tensors:
-=======
                 if t == int(embs.shape[1] // 2) and pass_empty_tensors:
->>>>>>> b04982c1
                     recurrent_outputs.append(sess.step(torch.empty(1, 0, config.hidden_size)))
                     recurrent_outputs.append(sess.step(torch.empty(1, 0, config.hidden_size)))
 
