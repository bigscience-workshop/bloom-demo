import pytest
import torch
<<<<<<< HEAD
import torch.nn.functional as F
from hivemind import DHT, BatchTensorDescriptor, get_logger, use_hivemind_log_handler
=======
from hivemind import DHT, BatchTensorDescriptor, get_logger
>>>>>>> 34644f13
from hivemind.proto import runtime_pb2
from test_utils import *

from petals.bloom.from_pretrained import load_pretrained_block
from petals.client import RemoteSequenceManager, RemoteSequential
from petals.client.remote_model import DistributedBloomConfig
from petals.data_structures import UID_DELIMITER

logger = get_logger(__file__)


@pytest.mark.forked
def test_remote_sequential():
    config = DistributedBloomConfig.from_pretrained(MODEL_NAME, initial_peers=INITIAL_PEERS)
    dht = DHT(initial_peers=config.initial_peers, client_mode=True, start=True)
    test_inputs = torch.randn(1, 5, config.hidden_size, requires_grad=True)
    grad_proj = torch.randn(1, 5, config.hidden_size)

    sequential = RemoteSequential(config, dht)

    full_outputs = sequential(test_inputs)
    (full_outputs * grad_proj).sum().backward()
    assert test_inputs.grad is not None
    full_grad = test_inputs.grad.clone()
    test_inputs.grad.data.zero_()

    first_half = sequential[: config.n_layer // 2]
    second_half = sequential[config.n_layer // 2 :]
    assert len(first_half) + len(second_half) == len(sequential)
    assert abs(len(first_half) - len(second_half)) == config.n_layer % 2
    for m in sequential, first_half, second_half:
        assert isinstance(repr(m), str)

    hidden = first_half(test_inputs)
    assert isinstance(hidden, torch.Tensor)
    assert hidden.shape == test_inputs.shape
    assert hidden.requires_grad
    second_half_outputs = second_half(hidden)
    assert torch.allclose(second_half_outputs, full_outputs)

    (second_half_outputs * grad_proj).sum().backward()
    assert torch.allclose(test_inputs.grad, full_grad)

    # test RemoteSequential with lossy compression
    block_uids = [f"{config.dht_prefix}{UID_DELIMITER}{i}" for i in range(config.n_layer)]
    lossy_sequential = RemoteSequential(
        config, dht, sequence_manager=DummyCustomSequenceManager(dht, block_uids, sequential.p2p, start=True)
    )

    test_inputs.grad = None
    approx_outputs = lossy_sequential(test_inputs)
    (approx_outputs * grad_proj).sum().backward()

    assert not torch.allclose(approx_outputs, full_outputs, rtol=0, atol=1e-4), "compression was not used"
    assert not torch.allclose(test_inputs.grad, full_grad, rtol=0, atol=1e-2), "compression was not used"
    assert abs(approx_outputs - full_outputs).mean() < 0.01
    absmax = abs(full_grad).max()
    assert abs(test_inputs.grad / absmax - full_grad / absmax).mean() < 0.05


class DummyCustomSequenceManager(RemoteSequenceManager):
    """A sequence manager that compresses inputs/outputs during forward and backward pass."""

    @property
    def rpc_info(self):
        rpc_info = super().rpc_info
        dims = (2048, 1024)
        compressed_input_schema = BatchTensorDescriptor(dims, compression=runtime_pb2.CompressionType.FLOAT16)
        rpc_info["forward_schema"] = (compressed_input_schema,), dict()  # (args, kwargs)
        return rpc_info

    def get_request_metadata(self, protocol: str, *args, **kwargs):
        metadata = super().get_request_metadata(protocol, *args, **kwargs)
        if protocol == "rpc_forward":
            metadata["output_compression"] = (runtime_pb2.CompressionType.FLOAT16,)
        elif protocol == "rpc_backward":
            metadata["output_compression"] = (runtime_pb2.CompressionType.BLOCKWISE_8BIT,)
        return metadata


@pytest.mark.forked
def test_remote_sequential_prompts(batch_size=2, seq_len=5, pre_seq_len=3):
    config = DistributedBloomConfig.from_pretrained(MODEL_NAME, initial_peers=INITIAL_PEERS)
    dht = DHT(initial_peers=config.initial_peers, client_mode=True, start=True)
    remote_sequential = RemoteSequential(config, dht)

    inputs = F.normalize(torch.randn(batch_size, seq_len, config.hidden_size), dim=-1)
    output_proj = F.normalize(torch.randn(batch_size, seq_len + pre_seq_len, config.hidden_size), dim=-1)
    input_prompts = F.normalize(torch.randn(batch_size, pre_seq_len, config.hidden_size, requires_grad=True), dim=-1)
    intermediate_prompts = torch.randn(config.n_layer, batch_size, pre_seq_len, config.hidden_size, requires_grad=True)

    input_prompts = input_prompts.detach().requires_grad_(True)
    intermediate_prompts = intermediate_prompts.detach().requires_grad_(True)

    inputs_with_prompts = torch.cat([inputs, input_prompts], dim=1)
    assert inputs_with_prompts.shape == (batch_size, seq_len + pre_seq_len, config.hidden_size)

    outputs = remote_sequential(inputs_with_prompts, prompts=intermediate_prompts)

    (outputs * output_proj).sum().backward()
    assert intermediate_prompts.grad is not None

    input_prompts_ref = input_prompts.clone().detach().requires_grad_(True)
    intermediate_prompts_ref = intermediate_prompts.clone().detach().requires_grad_(True)

    assert input_prompts_ref.grad is None
    assert intermediate_prompts_ref.grad is None

    outputs_ref = torch.cat([inputs, input_prompts_ref], dim=1)
    for block_index in range(config.n_layer):
        block_prompt = intermediate_prompts_ref[block_index]
        outputs_ref[:, : block_prompt.shape[1]] += block_prompt

        block = load_pretrained_block(MODEL_NAME, block_index=block_index, torch_dtype=torch.float32)
        (outputs_ref,) = block(outputs_ref)

    assert torch.allclose(outputs_ref, outputs, atol=1e-3)

    (outputs_ref * output_proj).sum().backward()
    assert input_prompts_ref.grad is not None
    assert torch.allclose(input_prompts_ref.grad, input_prompts.grad, atol=1e-2)
    assert intermediate_prompts_ref.grad is not None
    assert torch.allclose(intermediate_prompts_ref.grad, intermediate_prompts.grad, atol=1e-2)<|MERGE_RESOLUTION|>--- conflicted
+++ resolved
@@ -1,11 +1,7 @@
 import pytest
 import torch
-<<<<<<< HEAD
 import torch.nn.functional as F
 from hivemind import DHT, BatchTensorDescriptor, get_logger, use_hivemind_log_handler
-=======
-from hivemind import DHT, BatchTensorDescriptor, get_logger
->>>>>>> 34644f13
 from hivemind.proto import runtime_pb2
 from test_utils import *
 
