--- conflicted
+++ resolved
@@ -164,16 +164,10 @@
 
                 batch_size = request.tensors[0].size[0] if request.tensors else 1
 
-<<<<<<< HEAD
+
                 async with self._allocate_cache(
                     requested_backends, batch_size, max_length, alloc_timeout
                 ) as cache_handles:
-                    assert len(cache_handles) == len(requested_backends)
-                    first_request = request
-=======
-                async with self._allocate_cache(requested_backends, batch_size, max_length) as cache_handles:
->>>>>>> 00d48dcb
-                    background_tasks = set()
                     async for output_tensors, can_push in iterate_rpc_inference(
                         requested_uids=requested_uids,
                         requested_backends=requested_backends,
