import asyncio
import contextlib
from typing import Any, AsyncIterator, Dict, Iterable, List, Sequence, Tuple, Union

import torch
from async_timeout import timeout
from hivemind import (
    DHT,
    MSGPackSerializer,
    P2PContext,
    TensorDescriptor,
    deserialize_tensor_stream,
    deserialize_torch_tensor,
    nested_flatten,
    serialize_torch_tensor,
)
from hivemind.moe.server.connection_handler import ConnectionHandler
from hivemind.p2p.p2p_daemon import DEFAULT_MAX_MSG_SIZE
from hivemind.proto import runtime_pb2
from hivemind.utils.asyncio import amap_in_executor, anext
from hivemind.utils.logging import get_logger
from hivemind.utils.streaming import split_for_streaming

from petals.data_structures import CHAIN_DELIMITER, ModuleUID
from petals.server.backend import TransformerBackend
from petals.server.task_pool import PrioritizedTaskPool
from petals.server.task_prioritizer import DummyTaskPrioritizer, TaskPrioritizerBase
from petals.utils.misc import DUMMY, is_dummy

logger = get_logger(__file__)


class TransformerConnectionHandler(ConnectionHandler):
    """Handles three request types: forward, backward and forward-incremental (inference)"""

    module_backends: Dict[ModuleUID, TransformerBackend]

    def __init__(
        self,
        dht: DHT,
        module_backends: Dict[str, TransformerBackend],
        *,
        inference_max_length: int,
        request_timeout: float,
        session_timeout: float,
        step_timeout: float,
        task_prioritizer: TaskPrioritizerBase = DummyTaskPrioritizer(),
    ):
        super().__init__(dht, module_backends)
        for module_backend in self.module_backends.values():
            assert isinstance(module_backend, TransformerBackend)
        self.inference_max_length = inference_max_length
        self.request_timeout = request_timeout
        self.session_timeout, self.step_timeout = session_timeout, step_timeout
        self._prioritizer = task_prioritizer

    def shutdown(self):
        if self.is_alive():
            self._outer_pipe.send("_shutdown")
            self.join(self.shutdown_timeout)
            if self.is_alive():
                logger.warning(f"{self.__class__.__name__} failed to shut down gracefully, sending SIGTERM")
                self.terminate()

    async def _gather_inputs(
        self, requests: AsyncIterator[runtime_pb2.ExpertRequest], context: P2PContext
    ) -> Tuple[str, List[torch.Tensor], Dict]:
        block_uid, metadata = None, None

        def _unpack(req: runtime_pb2.ExpertRequest) -> Iterable[runtime_pb2.Tensor]:
            nonlocal block_uid, metadata

            if block_uid is None:
                block_uid = req.uid
            elif block_uid != req.uid:
                raise ValueError("Block uids differ in one request")

            if metadata is None:
                metadata = MSGPackSerializer.loads(req.metadata) if req.metadata else {}

            return req.tensors

        tensors_stream = amap_in_executor(_unpack, requests)
        inputs = await deserialize_tensor_stream(tensors_stream)
        assert isinstance(block_uid, str) and isinstance(metadata, dict)
        return block_uid, inputs, metadata

    async def rpc_inference(
        self,
        requests: AsyncIterator[runtime_pb2.ExpertRequest],
        context: P2PContext,
    ) -> AsyncIterator[runtime_pb2.ExpertRequest]:
        """Compute a single step of inference using attention cache; update attention cache accordingly."""

        async with timeout(self.session_timeout):
            request = await asyncio.wait_for(anext(requests), self.step_timeout)
            requested_uids = self._check_uids(request.uid)
            self._log_request("rpc_inference.open", requested_uids, context)
            try:
                metadata = MSGPackSerializer.loads(request.metadata) if request.metadata else {}
                requested_backends = tuple(self.module_backends[uid] for uid in requested_uids)
                max_length = metadata.get("max_length")
                points = metadata.get("points", 0)

                if not requested_uids:
                    raise ValueError("User must specify at least one block for inference, but got none")
                assert isinstance(
                    max_length, int
                ), f"rpc_inference metadata must contain int max_length, got {max_length}"
                assert isinstance(
                    points, (float, int)
                ), f"rpc_inference should have number of points as a number or None, got {points}"
                if not 0 <= max_length <= self.inference_max_length:
                    raise ValueError(
                        f"Cannot allocate KV cache for {max_length} tokens, max = {self.inference_max_length}"
                    )

                point_per_piece = points / max_length if max_length > 0 else 0.0
                batch_size = request.tensors[0].size[0] if request.tensors else 1

                cache_metadata = torch.tensor(
                    [[-1, -1, -1] for _ in range(batch_size)], dtype=torch.int64
                )  # [cache_handle, rel_index, prefix_length]
                prefix_length = 0

                async with self._allocate_cache(requested_backends, batch_size, max_length) as cache_handle:
                    while request.tensors:  # iterate while user is willing to supply tensors
                        hidden_states, prompts, hypo_ids = [
                            deserialize_torch_tensor(tensor) for tensor in request.tensors
                        ]

                        # Cast inputs to backend dtype
                        hidden_states = hidden_states.to(requested_backends[0].dtype)
                        assert hypo_ids.dtype == torch.int64, f"hypo ids must be int64, got {hypo_ids.dtype}"

                        # parse deep prompts (optional argument)
                        if prompts is None or is_dummy(prompts) or is_dummy(prompts):
                            prompts = [DUMMY] * len(requested_backends)
                        else:
                            prompts = [p.squeeze(0) for p in prompts.to(requested_backends[0].dtype).split(1, dim=0)]

                        if not (len(requested_backends) == len(prompts)):
                            raise ValueError(f"Received {len(prompts)} prompts for {len(requested_backends)} backends")

                        length_increment = hidden_states.shape[1]  # how many tokens are added this step (in each seq)
                        if prefix_length + length_increment > max_length:
                            raise ValueError(
                                f"Maximum length exceeded: prefix {prefix_length} + current {length_increment}"
                                f" exceeds pre-allocated maximum {max_length}"
                            )

                        # run request tensors through all requested modules, update caches
                        for rel_index, (backend, prompt) in enumerate(zip(requested_backends, prompts)):
                            if not is_dummy(prompt):
                                hidden_states[:, : prompt.shape[1]] += prompt
                            if hidden_states.numel() == 0:
                                continue  # user passed a tensor with 0 tokens. This is a special case that occurs, e.g.
                                # when user wants to pre-allocate cache or check that server *can* allocate that cache

                            cache_metadata[:] = torch.tensor(
                                [cache_handle, rel_index, prefix_length], dtype=torch.int64
                            )
                            assert isinstance(
                                hidden_states, torch.Tensor
                            ), f"hidden states must be tensor, got {type(hidden_states)}"
                            assert (
                                hidden_states.ndim == 3
                            ), f"inputs to {type(backend)} must be a list with a single 3d tensor of hidden states"
                            assert isinstance(
                                backend.inference_pool, PrioritizedTaskPool
                            ), "petals support only prioritized pools"
                            priority = self._prioritizer.prioritize(
                                cache_metadata,
                                hidden_states,
                                hypo_ids,
                                points=point_per_piece / len(requested_backends),
                                backend=backend,
                                type="inference",
                            )
                            (hidden_states,) = await backend.inference_pool.submit_task(
                                hidden_states, hypo_ids, cache_metadata, priority=priority
                            )

                        # serialize and send last layer outputs
                        yield runtime_pb2.ExpertResponse(
                            tensors=[
                                serialize_torch_tensor(result.to(proto.dtype), proto.compression, allow_inplace=True)
                                for result, proto in zip(
                                    (hidden_states,), nested_flatten(requested_backends[-1].outputs_schema)
                                )
                            ]
                        )

                        # prepare for next step
                        prefix_length += hidden_states.shape[1]
                        request = await asyncio.wait_for(anext(requests), self.step_timeout)
            finally:
                self._log_request("rpc_inference.close", requested_uids, context)

    async def rpc_forward(self, request: runtime_pb2.ExpertRequest, context: P2PContext) -> runtime_pb2.ExpertResponse:
        async with timeout(self.request_timeout):
            # Parse request and prepare backends
            flat_inputs = [deserialize_torch_tensor(tensor) for tensor in request.tensors]
            requested_uids = self._check_uids(request.uid)
            self._log_request("rpc_forward", requested_uids, context)

            requested_backends = tuple(self.module_backends[uid] for uid in requested_uids)
            metadata = MSGPackSerializer.loads(request.metadata) if request.metadata else {}
            points = metadata.get("points", 0)
            assert isinstance(
                points, (float, int)
            ), f"rpc_forward should have number of points as number or None, got {points}"

            hidden_states = await _rpc_forward(
                *flat_inputs, requested_backends=requested_backends, prioritizer=self._prioritizer, points=points
            )
            return runtime_pb2.ExpertResponse(
                tensors=self._serialize_outputs(hidden_states, requested_backends, metadata)
            )

    async def rpc_forward_stream(
        self, requests: AsyncIterator[runtime_pb2.ExpertRequest], context: P2PContext
    ) -> AsyncIterator[runtime_pb2.ExpertRequest]:
        async with timeout(self.request_timeout):
            # Parse requests and prepare backends
            uid_str, flat_inputs, metadata = await self._gather_inputs(requests, context)
            requested_uids = self._check_uids(uid_str)
            self._log_request("rpc_forward_stream", requested_uids, context)

            requested_backends = tuple(self.module_backends[uid] for uid in requested_uids)
            points = metadata.get("points", 0)
            assert isinstance(
                points, (float, int)
            ), f"rpc_forward_stream should have number of points as number or None, got {points}"

            hidden_states = await _rpc_forward(
                *flat_inputs, requested_backends=requested_backends, prioritizer=self._prioritizer, points=points
            )

            # Split the serialized_output for streaming and respond to client
            for tensor in self._serialize_outputs(hidden_states, requested_backends, metadata):
                for part in split_for_streaming(tensor, DEFAULT_MAX_MSG_SIZE):
                    yield runtime_pb2.ExpertResponse(tensors=[part])

    def _serialize_outputs(
        self,
        hidden_states: torch.Tensor,
        requested_backends: Sequence[TransformerBackend],
        metadata: Dict[str, Any],
    ) -> Sequence[runtime_pb2.Tensor]:
        """Serialize forward outputs using either outputs_schema or custom user-specified schema"""
        assert isinstance(hidden_states, torch.Tensor) and hidden_states.ndim == 3, "hidden_states must be a 3d tensor"
        outputs_schema = requested_backends[-1].outputs_schema

        if metadata.get("output_compression") is not None:
            assert isinstance(metadata["output_compression"], (list, tuple)), "output_compression must be a tuple/list"
            output_compression = tuple(metadata["output_compression"])
            assert all(isinstance(c, int) for c in output_compression), "output_compression must contain integers"
            assert len(output_compression) == 1, f"output_compression tuple should have 1 element"
        else:
            output_compression = tuple(tensor.compression for tensor in outputs_schema)

        return [
            serialize_torch_tensor(result.to(proto.dtype), compression, allow_inplace=True)
            for result, proto, compression in zip([hidden_states], outputs_schema, output_compression)
        ]

    async def rpc_backward(self, request: runtime_pb2.ExpertRequest, context: P2PContext) -> runtime_pb2.ExpertResponse:
        async with timeout(self.request_timeout):
            # Parse requests and prepare backends
            flat_tensors = [deserialize_torch_tensor(tensor) for tensor in request.tensors]
            requested_uids = self._check_uids(request.uid)
            self._log_request("rpc_backward", requested_uids, context)

            requested_backends = tuple(self.module_backends[uid] for uid in requested_uids)
            metadata = MSGPackSerializer.loads(request.metadata) if request.metadata else {}
            points = metadata.get("points", 0)
            assert isinstance(
                points, (float, int)
            ), f"rpc_backward should have number of points as number or None, got {points}"

            grads = await _rpc_backward(
                *flat_tensors, requested_backends=requested_backends, prioritizer=self._prioritizer, points=points
            )

            return runtime_pb2.ExpertResponse(tensors=self._serialize_grads(grads, requested_backends, metadata))

    async def rpc_backward_stream(
        self, requests: AsyncIterator[runtime_pb2.ExpertRequest], context: P2PContext
    ) -> AsyncIterator[runtime_pb2.ExpertResponse]:
        async with timeout(self.request_timeout):
            uids_header, flat_tensors, metadata = await self._gather_inputs(requests, context)
            requested_uids = self._check_uids(uids_header)
            self._log_request("rpc_backward_stream", requested_uids, context)

            requested_backends = tuple(self.module_backends[uid] for uid in requested_uids)
            points = metadata.get("points", 0)
            assert isinstance(
                points, (float, int)
            ), f"rpc_backward_stream should have number of points as number or None, got {points}"

            grads = await _rpc_backward(
                *flat_tensors, requested_backends=requested_backends, prioritizer=self._prioritizer, points=points
            )
            # Split the serialized_grad_inputs for streaming and respond
            for tensor in self._serialize_grads(grads, requested_backends, metadata):
                for part in split_for_streaming(tensor, DEFAULT_MAX_MSG_SIZE):
                    yield runtime_pb2.ExpertResponse(tensors=[part])

    def _serialize_grads(
        self,
        grads: Sequence[torch.Tensor],
        requested_backends: Sequence[TransformerBackend],
        metadata: Dict[str, Any],
    ) -> Sequence[runtime_pb2.Tensor]:
        """Serialize backward gradients w.r.t. inputs using either default schema or custom user-specified schema"""
        # Modify grad_inputs_schema to support grad_prompts
        assert len(requested_backends[0].args_schema) == 1 and len(grads) in (1, 2)  # TODO generalize
        flat_grads_schema = tuple(
            nested_flatten((requested_backends[0].args_schema * len(grads), requested_backends[0].kwargs_schema))
        )  # TODO generalize

        if metadata.get("output_compression") is not None:
            assert isinstance(metadata["output_compression"], (list, tuple)), "output_compression must be a tuple/list"
            output_compression = tuple(metadata["output_compression"])
            assert all(isinstance(c, int) for c in output_compression), "output_compression must contain integers"
            assert len(output_compression) == len(grads), f"output_compression should have {len(grads)} elements"
        else:
            output_compression = tuple(tensor.compression for tensor in flat_grads_schema)

        return [
            serialize_torch_tensor(result.to(proto.dtype), compression, allow_inplace=True)
            for result, proto, compression in zip(grads, flat_grads_schema, output_compression)
        ]

    def _check_uids(self, uids: str) -> Tuple[ModuleUID, ...]:
        """Check that the first request to rpc_inference is valid"""
        uids = (uids or "").split(CHAIN_DELIMITER)
        if not uids:
            raise RuntimeError("User did not provide any uids")
        for uid in uids:
            if uid not in self.module_backends:
                raise RuntimeError(f"Remote peer does not serve {uid}")
        return tuple(uids)

    @contextlib.asynccontextmanager
    async def _allocate_cache(
        self, backends: Sequence[TransformerBackend], batch_size: int, max_length: int
    ) -> Sequence[int]:
<<<<<<< HEAD
        """Allocate memory caches for each transformer block, return cache handles"""
        async with contextlib.AsyncExitStack() as stack:
            handles = []
            total_size = 0
            backend = None
            for backend in backends:
                num_heads = backend.config.n_head
                head_dim = backend.config.hidden_size // num_heads
                descr = TensorDescriptor(size=(2, batch_size, num_heads * head_dim * max_length), dtype=backend.dtype)
                # ^-- flattened batch-first tensor of both keys and values; based on BLOOM layer_past layout
                handles.append(await stack.enter_async_context(backend.memory_cache.allocate_cache(descr)))
                total_size += descr.numel() * torch.finfo(descr.dtype).bits // 8

            gib = 1024**3
            if backend is not None:
                cur_size = backend.memory_cache.current_size_bytes
                max_size = backend.memory_cache.max_size_bytes
                friendly_max_size = f"{max_size / gib:.2f}" if max_size != 2**64 - 1 else "inf"
                cache_stats = f"used {cur_size / gib:.2f}/{friendly_max_size} GiB ({cur_size / max_size * 100:.1f}%)"
            else:
                cache_stats = f"cache stats n/a"
            logger.info(f"rpc_inference.alloc(total_size={total_size / gib:.2f} GiB), {cache_stats}")

            yield handles
=======
        """Allocate memory cache for all transformer blocks, return cache handle"""

        n_blocks = len(backends)
        backend = backends[0]
        n_heads = backend.module.self_attention.num_heads
        head_dim = backend.module.self_attention.head_dim
        descr = TensorDescriptor(size=(n_blocks, 2, batch_size, n_heads * head_dim * max_length), dtype=backend.dtype)
        alloc_size = descr.numel() * torch.finfo(descr.dtype).bits // 8

        gib = 1024**3
        cur_size = backend.memory_cache.current_size_bytes
        max_size = backend.memory_cache.max_size_bytes
        friendly_max_size = f"{max_size / gib:.2f}" if max_size != 2**64 - 1 else "inf"
        logger.info(
            f"rpc_inference.wait_for_alloc(size={alloc_size / gib:.2f} GiB), "
            f"already used {cur_size / gib:.2f}/{friendly_max_size} GiB ({cur_size / max_size * 100:.1f}%)"
        )

        async with backend.memory_cache.allocate_cache(descr) as handle:
            logger.info(f"rpc_inference.alloc(size={alloc_size / gib:.2f} GiB)")
            yield handle
>>>>>>> 7cdc57a0

    def _log_request(self, method: str, uids: Sequence[ModuleUID], context: P2PContext) -> None:
        friendly_uids = [uid.split(".")[-1] for uid in uids if "." in uid]
        friendly_uids = [int(uid) for uid in friendly_uids if uid.isdigit()]
        friendly_uids = f"{min(friendly_uids)}:{max(friendly_uids) + 1}" if friendly_uids else uids

        friendly_remote_id = "..." + str(context.remote_id)[-6:]

        logger.info(f"{method}(blocks={friendly_uids}, remote_peer={friendly_remote_id})")


async def _rpc_forward(
    *flat_tensors: torch.Tensor,
    requested_backends: Sequence[TransformerBackend],
    prioritizer: TaskPrioritizerBase,
    points: int = 0,
) -> torch.Tensor:
    """
    Run forward pass on deserialized inputs and prompts, used by rpc_forward and rpc_forward_stream

    :param flat_tensors: a list of tensors that includes first layer inputs, optional prompts and extra tensors
    :note: some input tensors can be missing, in which case they will be replaced with dummy tensors (see is_dummy)
    :param requested_backends: a sequence of transformer blocks in the same order as they appear in forward pass
    :returns: hidden states after the last layer [batch_size, seq_length, hid_size]
    """
    hidden_states, prompts = flat_tensors
    dtype = requested_backends[0].dtype
    # check parse input tensors and cast dtypes
    hidden_states = hidden_states.to(dtype)
    assert hidden_states.ndim == 3
    if prompts is None or is_dummy(prompts):
        prompts = [DUMMY] * len(requested_backends)
    else:
        prompts = [p.squeeze(0) for p in prompts.to(requested_backends[0].dtype).split(1, dim=0)]

    # Run a chain of requested backends
    for backend, prompt in zip(requested_backends, prompts):
        if not is_dummy(prompt):
            hidden_states[:, : prompt.shape[1]] += prompt

        assert isinstance(backend.inference_pool, PrioritizedTaskPool), "petals support only prioritized pools"
        priority = prioritizer.prioritize(
            hidden_states, points=points / len(requested_backends), backend=backend, type="forward"
        )
        (hidden_states,) = await backend.forward_pool.submit_task(
            hidden_states,
            priority=priority,
        )
        assert isinstance(hidden_states, torch.Tensor)
        assert (
            hidden_states.ndim == 3
        ), f"inputs to {type(backend)} must be a list with a single 3d tensor of hidden states"

    # Serialize the overall output
    return hidden_states


async def _rpc_backward(
    *flat_tensors: torch.Tensor,
    requested_backends: Sequence[TransformerBackend],
    prioritizer: TaskPrioritizerBase,
    points: int = 0,
) -> Union[torch.Tensor, Sequence[torch.Tensor]]:
    inputs, grad_outputs, prompts = flat_tensors
    # Cast inputs & grad outputs to backend dtype
    inputs = inputs.to(requested_backends[0].dtype)
    grad_outputs = grad_outputs.to(requested_backends[-1].dtype)

    if prompts is None or is_dummy(prompts):
        prompts = [DUMMY] * len(requested_backends)
    else:
        prompts = [p.squeeze(0) for p in prompts.to(requested_backends[0].dtype).split(1, dim=0)]

    # Run a forward chain to collect intermediate inputs
    # Note that we do not forward for the last module since we do not need its output
    inter_inputs = []
    for backend, prompt in zip(requested_backends[:-1], prompts[:-1]):
        assert inputs.ndim == 3, f"inputs to {type(backend)} must be a single 3d tensor of hidden states"
        if not is_dummy(prompt):
            inputs[:, : prompt.shape[1]] += prompt
        inter_inputs.append(inputs)
        assert isinstance(backend.inference_pool, PrioritizedTaskPool), "petals support only prioritized pools"
        priority = prioritizer.prioritize(
            inputs, points=points / len(requested_backends), backend=backend, type="forward_in_backward"
        )
        (inputs,) = await backend.forward_pool.submit_task(inputs, priority=priority)

        assert isinstance(inputs, torch.Tensor)

    if not is_dummy(prompts[-1]):
        inputs[:, : prompts[-1].shape[1]] += prompts[-1]
    inter_inputs.append(inputs)

    assert len(inter_inputs) == len(prompts) == len(requested_backends), "internal shape error during backward"
    grad_prompts_reversed = []
    # Run a chain of requested backends
    for inp, prompt, backend in zip(*map(reversed, (inter_inputs, prompts, requested_backends))):
        assert isinstance(backend.inference_pool, PrioritizedTaskPool), "petals support only prioritized pools"
        priority = prioritizer.prioritize(
            inp, grad_outputs, points=points / len(requested_backends), backend=backend, type="backward"
        )
        (grad_outputs,) = await backend.backward_pool.submit_task(inp, grad_outputs, priority=priority)

        assert isinstance(grad_outputs, torch.Tensor)
        if not is_dummy(prompt):
            grad_prompts_reversed.append(grad_outputs[:, : prompt.shape[1]].unsqueeze(0))

    grad_prompts = torch.cat(grad_prompts_reversed[::-1], dim=0) if grad_prompts_reversed else DUMMY
    return [grad_outputs] if is_dummy(grad_prompts) else [grad_outputs, grad_prompts]  # TODO un-duct-tape<|MERGE_RESOLUTION|>--- conflicted
+++ resolved
@@ -347,39 +347,13 @@
     async def _allocate_cache(
         self, backends: Sequence[TransformerBackend], batch_size: int, max_length: int
     ) -> Sequence[int]:
-<<<<<<< HEAD
-        """Allocate memory caches for each transformer block, return cache handles"""
-        async with contextlib.AsyncExitStack() as stack:
-            handles = []
-            total_size = 0
-            backend = None
-            for backend in backends:
-                num_heads = backend.config.n_head
-                head_dim = backend.config.hidden_size // num_heads
-                descr = TensorDescriptor(size=(2, batch_size, num_heads * head_dim * max_length), dtype=backend.dtype)
-                # ^-- flattened batch-first tensor of both keys and values; based on BLOOM layer_past layout
-                handles.append(await stack.enter_async_context(backend.memory_cache.allocate_cache(descr)))
-                total_size += descr.numel() * torch.finfo(descr.dtype).bits // 8
-
-            gib = 1024**3
-            if backend is not None:
-                cur_size = backend.memory_cache.current_size_bytes
-                max_size = backend.memory_cache.max_size_bytes
-                friendly_max_size = f"{max_size / gib:.2f}" if max_size != 2**64 - 1 else "inf"
-                cache_stats = f"used {cur_size / gib:.2f}/{friendly_max_size} GiB ({cur_size / max_size * 100:.1f}%)"
-            else:
-                cache_stats = f"cache stats n/a"
-            logger.info(f"rpc_inference.alloc(total_size={total_size / gib:.2f} GiB), {cache_stats}")
-
-            yield handles
-=======
         """Allocate memory cache for all transformer blocks, return cache handle"""
 
         n_blocks = len(backends)
         backend = backends[0]
-        n_heads = backend.module.self_attention.num_heads
-        head_dim = backend.module.self_attention.head_dim
-        descr = TensorDescriptor(size=(n_blocks, 2, batch_size, n_heads * head_dim * max_length), dtype=backend.dtype)
+        num_heads = backend.config.n_head
+        head_dim = backend.config.hidden_size // num_heads
+        descr = TensorDescriptor(size=(n_blocks, 2, batch_size, num_heads * head_dim * max_length), dtype=backend.dtype)
         alloc_size = descr.numel() * torch.finfo(descr.dtype).bits // 8
 
         gib = 1024**3
@@ -394,7 +368,6 @@
         async with backend.memory_cache.allocate_cache(descr) as handle:
             logger.info(f"rpc_inference.alloc(size={alloc_size / gib:.2f} GiB)")
             yield handle
->>>>>>> 7cdc57a0
 
     def _log_request(self, method: str, uids: Sequence[ModuleUID], context: P2PContext) -> None:
         friendly_uids = [uid.split(".")[-1] for uid in uids if "." in uid]
