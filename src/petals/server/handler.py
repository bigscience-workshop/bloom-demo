--- conflicted
+++ resolved
@@ -150,11 +150,8 @@
                 max_length = metadata.get("max_length")
                 points = metadata.get("points", 0)
                 session_id = metadata.get("session_id")
-<<<<<<< HEAD
                 alloc_timeout = float(metadata.get("alloc_timeout", 0.0))
-=======
                 args_structure = metadata.get("args_structure")
->>>>>>> 063e94b4
                 if not requested_uids:
                     raise ValueError("User must specify at least one block for inference, but got none")
                 assert isinstance(
