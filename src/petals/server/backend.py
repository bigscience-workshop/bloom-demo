--- conflicted
+++ resolved
@@ -16,11 +16,7 @@
 
 
 class TransformerBackend(ModuleBackend):
-<<<<<<< HEAD
-    """A wrapper for a bloom block that can process requests for bloom layer forward, backward and inference"""
-=======
     """A wrapper for a BLOOM block that can process requests for BLOOM layer forward, backward and inference"""
->>>>>>> b04982c1
 
     def __init__(self, *args, memory_cache: MemoryCache, backend_dtype: torch.dtype, **kwargs):
         super().__init__(*args, **kwargs)
