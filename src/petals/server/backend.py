"""Code for serving bloom blocks via hivemind-server"""
from typing import Any, Dict, Sequence, Tuple

import torch
from hivemind import BatchTensorDescriptor
from hivemind.moe.server.module_backend import ModuleBackend
from hivemind.utils import get_logger
from tensor_parallel import TensorParallel
from transformers import BloomConfig

from petals.bloom.block import WrappedBloomBlock
from petals.server.memory_cache import MemoryCache
from petals.server.task_pool import PrioritizedTaskPool
from petals.utils.misc import is_dummy

logger = get_logger(__file__)


class TransformerBackend(ModuleBackend):
    """A wrapper for a BLOOM block that can process requests for BLOOM layer forward, backward and inference"""

    def __init__(self, *args, config: BloomConfig, memory_cache: MemoryCache, backend_dtype: torch.dtype, **kwargs):
        super().__init__(*args, **kwargs)
        assert isinstance(self.module, (WrappedBloomBlock, TensorParallel))
        self.config = config
        self.memory_cache = memory_cache
        for name, param in self.module.named_parameters():
            assert not param.requires_grad, f"Bloom layer parameters must not accumulate gradients, but {name} does"
        for name, buf in self.module.named_buffers():
            assert not buf.requires_grad, f"Bloom layer parameters must not accumulate gradients, but {name} does"

        max_batch_size = self.forward_pool.max_batch_size
        self.inference_pool = PrioritizedTaskPool(
            self.inference_step, max_batch_size=max_batch_size, name=f"{self.name}_inference"
        )
        self.forward_pool = PrioritizedTaskPool(
            self.forward, max_batch_size=max_batch_size, name=f"{self.name}_forward"
        )
        self.backward_pool = PrioritizedTaskPool(
            self.backward, max_batch_size=max_batch_size, name=f"{self.name}_backward"
        )

        assert backend_dtype is not None
        self.dtype = backend_dtype
        self.inference_schema = (
            (
                *self.args_schema,
                BatchTensorDescriptor((), dtype=self.dtype),
                BatchTensorDescriptor((), dtype=torch.int64),
            ),
            self.kwargs_schema,
        )

<<<<<<< HEAD
    def inference_step(self, cache_metadata: torch.IntTensor, *inputs: torch.Tensor) -> Tuple[torch.Tensor, ...]:
        num_heads, head_dim = self.config.n_head, self.config.hidden_size // self.config.n_head
=======
    def inference_step(
        self, hidden_states: torch.Tensor, hypo_ids: torch.LongTensor, cache_metadata: torch.LongTensor
    ) -> Tuple[torch.Tensor, ...]:
        num_heads, head_dim = self.module.self_attention.num_heads, self.module.self_attention.head_dim
>>>>>>> 7cdc57a0
        with torch.inference_mode():
            assert (
                hidden_states.ndim == 3
            ), "expected hidden states to be 3-dimensional: [batch_size, seq_len, hid_size]"
            cache_handle, rel_index, prefix_length = map(int, cache_metadata[0])

<<<<<<< HEAD
            with self.memory_cache.use_cache(attention_cache_handle) as cache:
                batch_size = cache.shape[1]
                max_length = cache.numel() // (2 * batch_size * head_dim * num_heads)
                assert isinstance(self.module, (WrappedBloomBlock, TensorParallel))
                assert cache.shape[0] == 2 and cache.ndim == 3
=======
            with self.memory_cache.use_cache(cache_handle) as cache:
                batch_size = cache.shape[2]
                max_length = cache.shape[-1] // (head_dim * num_heads)
                assert isinstance(self.module, WrappedBloomBlock) and cache.shape[1] == 2 and cache.ndim == 4
>>>>>>> 7cdc57a0
                if not is_dummy(hypo_ids):
                    assert hypo_ids.shape[0] == batch_size
                    cache[rel_index, :, :] = cache[rel_index, :, hypo_ids]  # in-place reorder cache by hypo ids
                key_cache = cache[rel_index, 0].view(batch_size, num_heads, head_dim, max_length)
                value_cache = cache[rel_index, 1].view(batch_size, num_heads, max_length, head_dim)

                key_past = key_cache.flatten(0, 1)[:, :, :prefix_length]  # [batch * num_heads, head_dim, kv_length]
                value_past = value_cache.flatten(0, 1)[:, :prefix_length, :]  # [batch * num_heads, kv_length, head_dim]
                logger.debug(
                    f"Metadata: {cache_metadata}, past_k.shape={key_past.shape}, past_v.shape={value_past.shape}"
                )
                hidden_states, (new_key, new_value) = self.module.forward(
                    hidden_states, layer_past=(key_past, value_past), use_cache=True
                )
                new_length = new_key.shape[-1]
                assert new_length > prefix_length
                assert new_key.shape[0] == key_past.shape[0] and new_value.shape[0] == value_past.shape[0]
                assert new_key.shape[-1] == new_length and new_value.shape[-2] == new_length
                new_key = new_key.view(batch_size, num_heads, head_dim, -1)
                new_value = new_value.view(batch_size, num_heads, -1, head_dim)
                key_cache[:, :, :, prefix_length:new_length] = new_key[:, :, :, prefix_length:new_length]
                value_cache[:, :, prefix_length:new_length, :] = new_value[:, :, prefix_length:new_length, :]
                return (hidden_states,)

    def get_pools(self) -> Sequence[PrioritizedTaskPool]:
        return self.forward_pool, self.backward_pool, self.inference_pool

    def get_info(self) -> Dict[str, Any]:
        """Get module parameters and stats. Used by RemoteExpert to check shapes and for DMoE orchestration."""
        return dict(super().get_info(), inference_schema=self.inference_schema)

    def shutdown(self):
        # Break the cyclic references, otherwise TransformerBackend may be not garbage-collected
        self.forward_pool = self.backward_pool = self.inference_pool = None

        # Explicitly free the GPU memory. This is not necessary at the time this code is written,
        # but may help to avoid future issues when the module is not garbage-collected for some reasons
        dummy = torch.tensor([])
        for p in self.module.parameters():
            p.data = dummy<|MERGE_RESOLUTION|>--- conflicted
+++ resolved
@@ -51,34 +51,20 @@
             self.kwargs_schema,
         )
 
-<<<<<<< HEAD
-    def inference_step(self, cache_metadata: torch.IntTensor, *inputs: torch.Tensor) -> Tuple[torch.Tensor, ...]:
-        num_heads, head_dim = self.config.n_head, self.config.hidden_size // self.config.n_head
-=======
     def inference_step(
         self, hidden_states: torch.Tensor, hypo_ids: torch.LongTensor, cache_metadata: torch.LongTensor
     ) -> Tuple[torch.Tensor, ...]:
-        num_heads, head_dim = self.module.self_attention.num_heads, self.module.self_attention.head_dim
->>>>>>> 7cdc57a0
+        num_heads, head_dim = self.config.n_head, self.config.hidden_size // self.config.n_head
         with torch.inference_mode():
             assert (
                 hidden_states.ndim == 3
             ), "expected hidden states to be 3-dimensional: [batch_size, seq_len, hid_size]"
             cache_handle, rel_index, prefix_length = map(int, cache_metadata[0])
 
-<<<<<<< HEAD
-            with self.memory_cache.use_cache(attention_cache_handle) as cache:
-                batch_size = cache.shape[1]
-                max_length = cache.numel() // (2 * batch_size * head_dim * num_heads)
-                assert isinstance(self.module, (WrappedBloomBlock, TensorParallel))
-                assert cache.shape[0] == 2 and cache.ndim == 3
-=======
             with self.memory_cache.use_cache(cache_handle) as cache:
                 batch_size = cache.shape[2]
                 max_length = cache.shape[-1] // (head_dim * num_heads)
-                assert isinstance(self.module, WrappedBloomBlock) and cache.shape[1] == 2 and cache.ndim == 4
->>>>>>> 7cdc57a0
-                if not is_dummy(hypo_ids):
+                assert isinstance(self.module, (WrappedBloomBlock, TensorParallel))                if not is_dummy(hypo_ids):
                     assert hypo_ids.shape[0] == batch_size
                     cache[rel_index, :, :] = cache[rel_index, :, hypo_ids]  # in-place reorder cache by hypo ids
                 key_cache = cache[rel_index, 0].view(batch_size, num_heads, head_dim, max_length)
