--- conflicted
+++ resolved
@@ -94,13 +94,7 @@
             logger.info(f"rpc_inference.alloc-done(size={max_alloc_size / gib:.2f} GiB)")
             yield handles
         finally:
-<<<<<<< HEAD
-            logger.info(f"rpc_inference.dealloc-began(size={max_alloc_size / gib:.2f} GiB)")
-            await shield_and_wait(self._schedule_free(max_alloc_size, alloc_task))
-            logger.info(f"rpc_inference.dealloc-done(size={max_alloc_size / gib:.2f} GiB)")
-=======
             self._free(max_alloc_size, alloc_task)
->>>>>>> a1f7791d
 
     @staticmethod
     def get_allocation_size(*descriptors: TensorDescriptor) -> int:
@@ -120,29 +114,20 @@
         loop = asyncio.get_event_loop()
         async with hivemind.utils.enter_asynchronously(self._lock_acquire_memory):
             if self.current_size_bytes + alloc_size > self.max_size_bytes:
-<<<<<<< HEAD
                 await loop.run_in_executor(None, self._wait_until_available, alloc_size, timeout)
             async with hivemind.utils.enter_asynchronously(self._lock_metadata):
-=======
-                await loop.run_in_executor(None, self._wait_until_available, alloc_size, self.alloc_timeout)
-            with self._lock_metadata:
->>>>>>> a1f7791d
                 handles = tuple(int(self.handle_counter) + i for i in range(len(descriptors)))
                 self.current_size_bytes += alloc_size
                 self.handle_counter += len(handles)  # note: this will eventually overflow and it is okay
                 self._pipe_send.send((handles, descriptors))
                 return handles
 
-<<<<<<< HEAD
     async def _schedule_free(self, alloc_size: int, alloc_task: asyncio.Task):
         """
         This method should be called inside asyncio.shield() because:
             - hivemind.utils.enter_asynchronously() does not always release the lock on cancellation
             - _schedule_free() must finish freeing memory even in case of cancellation
         """
-=======
-    def _free(self, alloc_size: int, alloc_task: asyncio.Task) -> None:
->>>>>>> a1f7791d
         if alloc_task.exception() is not None:
             return
         handles = alloc_task.result()
