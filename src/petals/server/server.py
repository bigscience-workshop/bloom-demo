from __future__ import annotations

import gc
import math
import multiprocessing as mp
import random
import shutil
import threading
import time
from typing import Dict, List, Optional, Union

import huggingface_hub
import numpy as np
import psutil
import torch
from hivemind import DHT, MAX_DHT_TIME_DISCREPANCY_SECONDS, BatchTensorDescriptor, get_dht_time
from hivemind.moe.server.layers import add_custom_models_from_file
from hivemind.moe.server.runtime import Runtime
from hivemind.proto.runtime_pb2 import CompressionType
from hivemind.utils.logging import get_logger, use_hivemind_log_handler
from transformers import BloomConfig

from petals.bloom.from_pretrained import DTYPE_MAP, load_pretrained_block
<<<<<<< HEAD
from petals.bloom.modeling_utils import BloomConfig
=======
>>>>>>> b04982c1
from petals.constants import PUBLIC_INITIAL_PEERS
from petals.data_structures import CHAIN_DELIMITER, UID_DELIMITER, ServerState
from petals.dht_utils import declare_active_modules, get_remote_module_infos
from petals.server import block_selection
from petals.server.backend import TransformerBackend
from petals.server.block_utils import get_block_size
from petals.server.handler import TransformerConnectionHandler
from petals.server.memory_cache import MemoryCache
from petals.server.throughput import get_host_throughput
from petals.utils.convert_8bit import replace_8bit_linear
from petals.utils.disk_cache import DEFAULT_CACHE_DIR

use_hivemind_log_handler("in_root_logger")
logger = get_logger(__file__)


class Server:
    """
    Runs ModuleContainer, periodically checks that the network is balanced,
    restarts the ModuleContainer with other layers if the imbalance is significant
    """

    def __init__(
        self,
        *,
        initial_peers: List[str],
        prefix: Optional[str],
        converted_model_name_or_path: str,
        throughput: Union[float, str],
        num_blocks: Optional[int] = None,
        block_indices: Optional[str] = None,
        num_handlers: int = 8,
        min_batch_size: int = 1,
        max_batch_size: int = 2048,
        inference_max_length: int = 2048,
        torch_dtype: str = "auto",
        revision: str = "main",
        cache_dir: Optional[str] = None,
        max_disk_space: Optional[int] = None,
        attn_cache_size: Optional[int] = None,
        alloc_timeout: float = 60,
        device: Optional[Union[str, torch.device]] = None,
        compression=CompressionType.NONE,
        stats_report_interval: Optional[int] = None,
        custom_module_path=None,
        update_period: float = 150,
        expiration: Optional[float] = None,
        request_timeout: float = 3 * 60,
        session_timeout: float = 30 * 60,
        step_timeout: float = 5 * 60,
        prefetch_batches: int = 1,
        sender_threads: int = 1,
        balance_quality: float = 0.75,
        mean_balance_check_period: float = 60,
        mean_block_selection_delay: float = 0.5,
        use_auth_token: Optional[str] = None,
        load_in_8bit: Optional[bool] = None,
        **kwargs,
    ):
        """Create a server with one or more bloom blocks. See run_server.py for documentation."""

        self.converted_model_name_or_path = converted_model_name_or_path
        self.num_handlers = num_handlers
        self.min_batch_size, self.max_batch_size = min_batch_size, max_batch_size
        self.inference_max_length = inference_max_length
        self.compression = compression
        self.stats_report_interval, self.update_period = stats_report_interval, update_period
        self.prefetch_batches, self.sender_threads = prefetch_batches, sender_threads
        self.use_auth_token = use_auth_token

        if custom_module_path is not None:
            add_custom_models_from_file(custom_module_path)

        if prefix is None:
            prefix = converted_model_name_or_path
            assert UID_DELIMITER not in prefix and CHAIN_DELIMITER not in prefix, (
                f"Cannot use model name as prefix (contains '{UID_DELIMITER}' or '{CHAIN_DELIMITER}'); "
                f"Please specify --prefix manually when starting a server"
            )
            logger.info(f"Automatic dht prefix: {prefix}")
        self.prefix = prefix

        if expiration is None:
            expiration = max(2 * update_period, MAX_DHT_TIME_DISCREPANCY_SECONDS)
        self.expiration = expiration

        self.request_timeout = request_timeout
        self.session_timeout, self.step_timeout = session_timeout, step_timeout

        self.block_config = BloomConfig.from_pretrained(
            converted_model_name_or_path,
            use_auth_token=use_auth_token,
            revision=revision,
        )
        self.module_uids = [f"{self.prefix}.{block_index}" for block_index in range(self.block_config.n_layer)]

        self.dht = DHT(initial_peers=initial_peers, start=True, num_workers=self.block_config.n_layer, **kwargs)
        visible_maddrs_str = [str(a) for a in self.dht.get_visible_maddrs()]
        if initial_peers == PUBLIC_INITIAL_PEERS:
            logger.info("Connecting to the public Petals swarm")
        else:
            logger.info(f"Running DHT node on {visible_maddrs_str}, initial peers = {initial_peers}")

        if device is None:
            device = "cuda" if torch.cuda.is_available() else "cpu"
        device = torch.device(device)
        self.device = device

        if isinstance(torch_dtype, str):
            torch_dtype = DTYPE_MAP[torch_dtype]
        assert torch_dtype in DTYPE_MAP.values(), f"torch_dtype must be one of {list(DTYPE_MAP.values())}"
        self.torch_dtype = torch_dtype

        if load_in_8bit is None:
            load_in_8bit = device.type == "cuda"
        if load_in_8bit:
            logger.info("Model weights will be loaded in 8-bit format")
        self.load_in_8bit = load_in_8bit

        assert num_blocks is None or block_indices is None, "Please specify num_blocks or block_indices, not both"
        if num_blocks is None and block_indices is None:
            num_blocks = self._choose_num_blocks()
        if block_indices is not None:
            try:
                first_block_index, last_block_index = block_indices.split(":")
                first_block_index, last_block_index = map(int, map(str.strip, (first_block_index, last_block_index)))
            except Exception as e:
                logger.error(f"Failed to parse --block_indices ({e}), must be start:end (e.g. 0:18)")
                raise
            block_indices = range(first_block_index, last_block_index)
            num_blocks = len(block_indices)
        self.strict_block_indices, self.num_blocks = block_indices, num_blocks

        gib = 1024**3
        if attn_cache_size is None:
            # Hidden size is 14336 for the bigscience/bloom-petals model. For other models, scale accordingly
            attn_cache_size = 0.5 * gib * num_blocks * self.block_config.hidden_size / 14336
        logger.info(f"Attention cache for all blocks will consume up to {attn_cache_size / gib:.2f} GiB")
        self.memory_cache = MemoryCache(device, attn_cache_size, alloc_timeout)

        if cache_dir is None:
            cache_dir = DEFAULT_CACHE_DIR
        self.cache_dir = cache_dir
        self.max_disk_space = max_disk_space

        assert isinstance(throughput, float) or throughput in ["auto", "eval"]
        if throughput in ["auto", "eval"]:
            throughput = get_host_throughput(
                self.block_config,
                device,
                torch_dtype,
                load_in_8bit=load_in_8bit,
                force_eval=(throughput == "eval"),
                cache_dir=cache_dir,
            )
        self.throughput = throughput

        self.balance_quality = balance_quality
        self.mean_balance_check_period = mean_balance_check_period
        self.mean_block_selection_delay = mean_block_selection_delay

        self.stop = threading.Event()

    def _choose_num_blocks(self) -> int:
        assert (
            self.converted_model_name_or_path == "bigscience/bloom-petals"
        ), "If you use a model other than bigscience/bloom-petals, please specify --num_blocks manually"
        assert self.device.type == "cuda", "If you run a non-GPU server, please specify --num_blocks manually"

        total_memory = torch.cuda.get_device_properties(self.device).total_memory
        block_size = get_block_size(self.block_config, "memory", dtype=self.torch_dtype, load_in_8bit=self.load_in_8bit)
        gib = 1024**3
        attn_cache_per_block = 0.5 * gib  # TODO: This does not account for manually set --attn_cache_size

        num_blocks = math.floor((total_memory - 2 * gib) / (block_size + attn_cache_per_block))
        assert num_blocks >= 1, "Your GPU does not have enough memory to serve at least one block"

        logger.info(
            f"Server will fill all your GPU memory with {num_blocks} transformer blocks. "
            f"If you want to leave some free GPU memory, please specify a lesser --num_blocks manually"
        )
        return min(num_blocks, self.block_config.n_layer)

    def run(self):
        while True:
            block_indices = self._choose_blocks()
            self.module_container = ModuleContainer.create(
                dht=self.dht,
                prefix=self.prefix,
                converted_model_name_or_path=self.converted_model_name_or_path,
                block_config=self.block_config,
                memory_cache=self.memory_cache,
                throughput=self.throughput,
                block_indices=block_indices,
                num_handlers=self.num_handlers,
                min_batch_size=self.min_batch_size,
                max_batch_size=self.max_batch_size,
                inference_max_length=self.inference_max_length,
                torch_dtype=self.torch_dtype,
                cache_dir=self.cache_dir,
                max_disk_space=self.max_disk_space,
                device=self.device,
                compression=self.compression,
                stats_report_interval=self.stats_report_interval,
                update_period=self.update_period,
                expiration=self.expiration,
                request_timeout=self.request_timeout,
                session_timeout=self.session_timeout,
                step_timeout=self.step_timeout,
                prefetch_batches=self.prefetch_batches,
                sender_threads=self.sender_threads,
                use_auth_token=self.use_auth_token,
                load_in_8bit=self.load_in_8bit,
                start=True,
            )
            try:
                self.module_container.ready.wait()

                while True:
                    timeout = random.random() * 2 * self.mean_balance_check_period
                    if self.stop.wait(timeout):
                        return

                    if not self.module_container.is_healthy():
                        logger.warning("One of subprocesses crashed, restarting the server")
                        break

                    if self._should_choose_other_blocks():
                        logger.info("Swarm is imbalanced, server will load other blocks")
                        break  # Stop serving this set of modules
            finally:
                self.module_container.shutdown()

            self._clean_memory_and_fds()

    def _clean_memory_and_fds(self):
        del self.module_container
        gc.collect()  # In particular, this closes unused file descriptors

        cur_proc = psutil.Process()
        num_fds = [proc.num_fds() for proc in [cur_proc] + cur_proc.children(recursive=True)]
        logger.info(f"Cleaning up, left {sum(num_fds)} open file descriptors")

        if self.device.type == "cuda":
            torch.cuda.empty_cache()

            allocated_vram = torch.cuda.memory_allocated(self.device)
            reserved_vram = torch.cuda.memory_reserved(self.device)
            gib = 1024**3
            logger.info(
                f"Cleaning up, left {allocated_vram / gib:.1f} GiB allocated memory, "
                f"{reserved_vram / gib:.1f} GiB reserved memory"
            )

    def _choose_blocks(self) -> List[int]:
        if self.strict_block_indices is not None:
            return self.strict_block_indices

        # If multiple servers (e.g., launched on the same machine by a script) get to this line at the same time,
        # this delay decreases the probability of a race condition while choosing the best blocks to serve.
        time.sleep(random.random() * 2 * self.mean_block_selection_delay)
        module_infos = get_remote_module_infos(self.dht, self.module_uids, expiration_time=np.inf)
        return block_selection.choose_best_blocks(self.num_blocks, module_infos)

    def _should_choose_other_blocks(self) -> bool:
        if self.strict_block_indices is not None:
            return False

        module_infos = get_remote_module_infos(self.dht, self.module_uids, expiration_time=np.inf)
        return block_selection.should_choose_other_blocks(self.dht.peer_id, module_infos, self.balance_quality)

    def shutdown(self):
        self.stop.set()

        self.dht.shutdown()
        self.dht.join()


class ModuleContainer(threading.Thread):
    """Serves a set of specific Bloom layers for inference, forward, and backward. Announces itself over the DHT."""

    # noinspection PyMethodOverriding
    @classmethod
    def create(
        cls,
        *,
        dht: DHT,
        prefix: str,
        converted_model_name_or_path: str,
        block_config: BloomConfig,
        memory_cache: MemoryCache,
        throughput: float,
        block_indices: List[int],
        min_batch_size: int,
        max_batch_size: int,
        torch_dtype: torch.dtype,
        cache_dir: str,
        max_disk_space: int,
        device: Union[str, torch.device],
        compression: CompressionType,
        update_period: float,
        expiration: Optional[float],
        use_auth_token: Optional[str],
        load_in_8bit: bool,
        **kwargs,
    ) -> ModuleContainer:
        module_uids = [f"{prefix}.{block_index}" for block_index in block_indices]
        joining_announcer = ModuleAnnouncerThread(
            module_uids,
            dht,
            ServerState.JOINING,
            throughput=throughput,
            update_period=update_period,
            expiration=expiration,
            daemon=True,
        )
        joining_announcer.start()
        logger.info(f"Announced that blocks {block_indices} are joining")

        try:
            blocks = {}
            for module_uid, block_index in zip(module_uids, block_indices):
                block = load_pretrained_block(
                    converted_model_name_or_path,
                    block_index,
                    block_config,
                    torch_dtype=torch_dtype,
                    use_auth_token=use_auth_token,
                    cache_dir=cache_dir,
                    max_disk_space=max_disk_space,
                )

                if load_in_8bit:
                    block = replace_8bit_linear(block)

                block = block.to(device)
                for param in block.parameters():
                    param.requires_grad = False

                backend_dtype = block.input_layernorm.weight.dtype if torch_dtype == "auto" else torch_dtype
                blocks[module_uid] = TransformerBackend(
                    module_uid,
                    block,
                    memory_cache=memory_cache,
                    backend_dtype=backend_dtype,
                    args_schema=(
                        BatchTensorDescriptor(
                            1, 2048, block_config.hidden_size, dtype=backend_dtype, compression=compression
                        ),
                    ),
                    kwargs_schema={},
                    outputs_schema=(
                        BatchTensorDescriptor(
                            1, 2048, block_config.hidden_size, dtype=backend_dtype, compression=compression
                        ),
                    ),
                    min_batch_size=min_batch_size,
                    max_batch_size=max_batch_size,
                )
        except:
            joining_announcer.stop.set()
            joining_announcer.join()
            declare_active_modules(
                dht,
                module_uids,
                expiration_time=get_dht_time() + expiration,
                state=ServerState.OFFLINE,
                throughput=throughput,
            )
            logger.info(f"Announced that blocks {module_uids} are offline")
            raise
        else:
            joining_announcer.stop.set()
            joining_announcer.join()

        return cls(
            dht,
            blocks,
            throughput=throughput,
            device=device,
            update_period=update_period,
            expiration=expiration,
            **kwargs,
        )

    def __init__(
        self,
        dht: DHT,
        module_backends: Dict[str, TransformerBackend],
        *,
        inference_max_length: int,
        num_handlers: int,
        throughput: float,
        update_period: float,
        expiration: Optional[float] = None,
        request_timeout: float,
        session_timeout: float,
        step_timeout: float,
        start: bool,
        **kwargs,
    ):
        super().__init__()

        self.dht, self.module_backends = dht, module_backends
        self.throughput, self.update_period, self.expiration = throughput, update_period, expiration
        self.conn_handlers = [
            TransformerConnectionHandler(
                dht,
                self.module_backends,
                inference_max_length=inference_max_length,
                request_timeout=request_timeout,
                session_timeout=session_timeout,
                step_timeout=step_timeout,
            )
            for _ in range(num_handlers)
        ]
        self.runtime = Runtime(self.module_backends, **kwargs)
        self.online_announcer = ModuleAnnouncerThread(
            list(self.module_backends.keys()),
            dht,
            ServerState.ONLINE,
            throughput=throughput,
            update_period=update_period,
            expiration=expiration,
            daemon=True,
        )
        self.checkpoint_saver = None  # no need to save checkpoints since we do not change model state

        if start:
            self.run_in_background(await_ready=True)

    def run(self):
        """
        Runs ModuleContainer in the current thread. Initializes dht if necessary, starts connection handlers,
        runs Runtime (self.runtime) to process incoming requests.
        """
        if not self.dht.is_alive():
            self.dht.run_in_background(await_ready=True)

        self.online_announcer.start()

        if self.checkpoint_saver is not None:
            self.checkpoint_saver.start()

        for handler in self.conn_handlers:
            handler.run_in_background()

        self.runtime.run()

    def run_in_background(self, await_ready=True, timeout=None):
        """
        Starts ModuleContainer in a background thread. if await_ready, this method will wait until the container
        is ready to process incoming requests or for :timeout: seconds max.
        """
        self.start()
        if await_ready and not self.ready.wait(timeout=timeout):
            raise TimeoutError("ModuleContainer didn't notify .ready in {timeout} seconds")

    @property
    def ready(self) -> mp.synchronize.Event:
        """
        An event (multiprocessing.Event) that is set when the container is ready to process requests.

        Example
        =======
        >>> container.start()
        >>> container.ready.wait(timeout=10)
        >>> print("Container ready" if container.ready.is_set() else "Container didn't start in 10 seconds")
        """
        return self.runtime.ready  # mp.Event that is true if self is ready to process batches

    def is_healthy(self) -> bool:
        return all(handler.is_alive() for handler in self.conn_handlers) and all(
            pool.is_alive() for pool in self.runtime.pools
        )

    def shutdown(self):
        """
        Gracefully terminate the container, process-safe.
        Please note that terminating container otherwise (e.g. by killing processes) may result in zombie processes.
        If you did already cause a zombie outbreak, your only option is to kill them with -9 (SIGKILL).
        """
        self.online_announcer.stop.set()
        self.online_announcer.join()

        declare_active_modules(
            self.dht,
            self.module_backends.keys(),
            expiration_time=get_dht_time() + self.expiration,
            state=ServerState.OFFLINE,
            throughput=self.throughput,
        )
        logger.info(f"Announced that blocks {list(self.module_backends.keys())} are offline")

        self.ready.clear()

        for handler in self.conn_handlers:
            handler.shutdown()
        logger.debug("Connection handlers terminated")

        if self.checkpoint_saver is not None:
            self.checkpoint_saver.stop.set()
            self.checkpoint_saver.join()

        logger.debug(f"Shutting down pools")
        for pool in self.runtime.pools:
            if pool.is_alive():
                pool.shutdown()

        logger.debug(f"Shutting down runtime")
        self.runtime.shutdown()

        logger.debug("Shutting down backends")
        for backend in self.module_backends.values():
            backend.shutdown()

        logger.info("Module container shut down successfully")


class ModuleAnnouncerThread(threading.Thread):
    """Periodically announces that this container hosts the specified modules, visible to all DHT peers"""

    def __init__(
        self,
        module_uids: List[str],
        dht: DHT,
        state: ServerState,
        *,
        throughput: float,
        update_period: float = 30,
        expiration: float,
        **kwargs,
    ):
        super().__init__(**kwargs)
        self.module_uids = module_uids
        self.dht = dht
        self.state = state
        self.throughput = throughput
        self.update_period = update_period
        self.expiration = expiration
        self.stop = threading.Event()

    def run(self) -> None:
        while True:
            declare_active_modules(
                self.dht,
                self.module_uids,
                expiration_time=get_dht_time() + self.expiration,
                state=self.state,
                throughput=self.throughput,
            )
            if self.stop.wait(self.update_period):
                break<|MERGE_RESOLUTION|>--- conflicted
+++ resolved
@@ -21,10 +21,6 @@
 from transformers import BloomConfig
 
 from petals.bloom.from_pretrained import DTYPE_MAP, load_pretrained_block
-<<<<<<< HEAD
-from petals.bloom.modeling_utils import BloomConfig
-=======
->>>>>>> b04982c1
 from petals.constants import PUBLIC_INITIAL_PEERS
 from petals.data_structures import CHAIN_DELIMITER, UID_DELIMITER, ServerState
 from petals.dht_utils import declare_active_modules, get_remote_module_infos
@@ -77,7 +73,7 @@
         step_timeout: float = 5 * 60,
         prefetch_batches: int = 1,
         sender_threads: int = 1,
-        balance_quality: float = 0.75,
+        balance_quality: floBLOCK_Uat = 0.75,
         mean_balance_check_period: float = 60,
         mean_block_selection_delay: float = 0.5,
         use_auth_token: Optional[str] = None,
