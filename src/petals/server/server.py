--- conflicted
+++ resolved
@@ -166,8 +166,8 @@
         self.load_in_8bit = load_in_8bit
         logger.info(f"Model weights are loaded in {get_dtype_name(torch_dtype, load_in_8bit)} format")
 
-        max_values_in_cache = 2 * self.block_config.hidden_size * attn_cache_tokens
-        self._cache_bytes_per_block = max_values_in_cache * torch.finfo(self.torch_dtype).bits // 8
+        cache_values_per_block = 2 * self.block_config.hidden_size * attn_cache_tokens
+        self._cache_bytes_per_block = cache_values_per_block * torch.finfo(self.torch_dtype).bits // 8
 
         assert num_blocks is None or block_indices is None, "Please specify num_blocks or block_indices, not both"
         if num_blocks is None and block_indices is None:
@@ -183,16 +183,8 @@
         self.strict_block_indices, self.num_blocks = block_indices, num_blocks
 
         gib = 1024**3
-<<<<<<< HEAD
-        if attn_cache_size is None:
-            # Hidden size is 14336 for the bigscience/bloom-petals model. For other models, scale accordingly
-            attn_cache_size = 0.5 * gib * num_blocks * self.block_config.hidden_size / 14336
-        self.attn_cache_size, self.alloc_timeout = attn_cache_size, alloc_timeout
-        logger.info(f"Attention cache for all blocks will consume up to {attn_cache_size / gib:.2f} GiB")
-=======
         self.attn_cache_bytes = self._cache_bytes_per_block * num_blocks
         logger.info(f"Attention cache for all blocks will consume up to {self.attn_cache_bytes / gib:.2f} GiB")
->>>>>>> 5c073371
 
         self.alloc_timeout = alloc_timeout
         if cache_dir is None:
@@ -365,13 +357,8 @@
         dht: DHT,
         prefix: str,
         converted_model_name_or_path: str,
-<<<<<<< HEAD
         block_config: PretrainedConfig,
-        attn_cache_size: int,
-=======
-        block_config: BloomConfig,
         attn_cache_bytes: int,
->>>>>>> 5c073371
         alloc_timeout: float,
         throughput: float,
         block_indices: List[int],
