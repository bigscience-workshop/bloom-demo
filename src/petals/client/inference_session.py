--- conflicted
+++ resolved
@@ -262,13 +262,9 @@
             for span in chosen_spans:
                 span_uids = CHAIN_DELIMITER.join(self._sequence_manager.block_uids[span.start : span.end])
                 structure = dict()
-<<<<<<< HEAD
                 metadata = self._sequence_manager.get_request_metadata(
                     "rpc_inference", span_uids, structure, peer_id=span.peer_id
                 )
-=======
-                metadata = self._sequence_manager.get_request_metadata("rpc_inference", span_uids, structure, peer_id=span.peer_id)
->>>>>>> 8bbc8e2f
                 session = RemoteExpertWorker.run_coroutine(
                     _ServerInferenceSession.create(
                         self._sequence_manager.config,
