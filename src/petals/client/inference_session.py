from __future__ import annotations

import asyncio
import itertools
import time
import uuid
from typing import AsyncIterator, List, Optional, Tuple

import torch
from hivemind import MSGPackSerializer, anext, deserialize_torch_tensor, get_logger, serialize_torch_tensor
from hivemind.moe.client.remote_expert_worker import RemoteExpertWorker
from hivemind.p2p import P2P
from hivemind.proto import runtime_pb2
from hivemind.utils.tensor_descr import BatchTensorDescriptor

from petals.client.config import ClientConfig
from petals.client.routing import RemoteSequenceManager, maybe_log_traceback
from petals.data_structures import CHAIN_DELIMITER, ModuleUID, RemoteSpanInfo, RPCInfo
from petals.server.handler import TransformerConnectionHandler
from petals.utils.misc import DUMMY, DUMMY_INT64, is_dummy
from petals.utils.packaging import pack_args_kwargs

logger = get_logger(__name__)


class _ServerInferenceSession:
    """
    An interface to a single multi-step *inference* session for a a set of blocks on a specific server.

    :note: This class is *not* fault-tolerant out of the box.
    """

    def __init__(
        self,
        config: ClientConfig,
        span: RemoteSpanInfo,
        uid: ModuleUID,
        rpc_info: RPCInfo,
        inputs_queue: asyncio.Queue,
        outputs_aiter: AsyncIterator,
        *,
        max_length: int,
        **metadata,
    ):
        self.config = config
        self.span, self.uid, self.rpc_info = span, uid, rpc_info
        self.num_blocks = uid.count(CHAIN_DELIMITER) + 1
        self._inputs_queue: asyncio.Queue[runtime_pb2.ExpertRequest] = inputs_queue
        self._outputs_stream: AsyncIterator[runtime_pb2.ExpertResponse] = outputs_aiter
        self.session_id = str(uuid.uuid4())
        self.session_metadata = dict(max_length=max_length, **metadata)
        self.stepped = False
        self.closed = False

        self._position = 0
        self.history = None  # Used in case of server failures to regenerate attention caches on new servers
        self.next_session = None

    @classmethod
    async def create(
        cls,
        config: ClientConfig,
        p2p: P2P,
        span: RemoteSpanInfo,
        uid: ModuleUID,
        rpc_info: RPCInfo,
        **metadata,
    ) -> _ServerInferenceSession:
        """Create a new session for a given remote module. This code is meant to be run inside RemoteExpertWorker"""
        stub = TransformerConnectionHandler.get_stub(p2p, span.peer_id)
        inputs_queue = asyncio.Queue()
        outputs_stream = await asyncio.wait_for(
            stub.rpc_inference(cls._read_inputs_from_queue(inputs_queue)),
            config.connect_timeout,
        )
        return cls(config, span, uid, rpc_info, inputs_queue, outputs_stream, **metadata)

    @staticmethod
    async def _read_inputs_from_queue(queue: asyncio.Queue, input_timeout: Optional[float] = None) -> AsyncIterator:
        while True:
            next_input_message = await asyncio.wait_for(queue.get(), input_timeout)
            yield next_input_message
            if not next_input_message.uid and not next_input_message.tensors:
                break  # this message means "done sending"

    @property
    def position(self):
        return self._position

    @position.setter
    def position(self, start_from_position: int):
        assert start_from_position <= self._position
        self._position = start_from_position
        if self.history is not None and self.history.shape[1] >= start_from_position:
            self.history = self.history[:, :start_from_position, :] if start_from_position > 0 else None

    def step(
        self,
        inputs: torch.Tensor,
        prompts: torch.Tensor,
        hypo_ids: torch.LongTensor,
        *,
        step_id: str,
<<<<<<< HEAD
=======
        start_from_position: int,
>>>>>>> c0a4d2e3
    ) -> torch.Tensor:
        """
        Inference step: send a chunk of input tensors and receive a chunk of outputs
        :prompts: optional DEEP prompts, added to a prefix of each layer's outputs,
          if specified, deep prompts should have shape [num_layers, batch_size, prefix_len, hid_size]
        """
        if self.closed:
            raise Exception("Session is closed, cannot perform step")

        if start_from_position is not None:
            assert start_from_position <= self._position
            self._position = start_from_position
            if self.history is not None and self.history.shape[1] >= start_from_position:
                self.history = self.history[:, :start_from_position, :] if start_from_position > 0 else None

        n_input_tokens = inputs.shape[1]
        if self.history is None:
            self.history = inputs
        elif self.history.shape[1] == self._position:
            self.history = torch.cat([self.history, inputs[:, -n_input_tokens:]], dim=1)
        assert self.history.shape[1] == self._position + n_input_tokens, (
            f"Broken input cache: span={self.span} shape={self.history.shape} "
            f"position={self._position} n_input_tokens={n_input_tokens}"
        )

        if not self.stepped:
            inputs = self.history  # Pass full inputs including prefix
        else:
            inputs = inputs[:, -n_input_tokens:]  # No need to pass prefix further

        # serialize inputs and put them into the queue
        input_tensors, args_structure = pack_args_kwargs(inputs, prompts, hypo_ids)

        request_metadata = dict(session_id=self.session_id, step_id=step_id)
        if not self.stepped:
            request_metadata.update(self.session_metadata)
<<<<<<< HEAD
        if self._position is not None:
            request_metadata["start_from_position"] = self._position
=======
        if start_from_position is not None:
            request_metadata["start_from_position"] = start_from_position
>>>>>>> c0a4d2e3
        elif self.config.use_server_to_server:
            next_servers = self._collect_next_servers()
            if next_servers:
                request_metadata["next_servers"] = next_servers

        request_metadata["args_structure"] = args_structure

        # TODO: make possible to use different compression method for different tensors
        server_side_inference_schema, kwargs_schema = self.rpc_info["inference_schema"]
        compression = server_side_inference_schema[0].compression
        inference_schema = tuple(BatchTensorDescriptor.from_tensor(arg, compression) for arg in input_tensors)

        # TODO: create more explicit way to check servers schema and client's structure
        assert len(input_tensors) >= len(
            server_side_inference_schema
        ), "Hidden_state, prompts and hypo_ids tensors are necessary for an inference step"

        outputs_serialized = RemoteExpertWorker.run_coroutine(
            self._step(
                runtime_pb2.ExpertRequest(
                    uid=self.uid,
                    tensors=[
                        serialize_torch_tensor(tensor.to(proto.dtype), proto.compression)
                        for tensor, proto in zip(input_tensors, inference_schema)
                    ],
                    metadata=MSGPackSerializer.dumps(request_metadata),
                )
            )
        )
        outputs = list(map(deserialize_torch_tensor, outputs_serialized.tensors))
        assert (
            outputs[0].shape == inputs.shape
        ), f"output activation shape is different from input shape: {outputs[0].shape} != {inputs.shape}"

        self._position += n_input_tokens

        return outputs[0]

    def _collect_next_servers(self) -> List[Tuple[str, str, int, int]]:
        next_servers = []
        session = self.next_session
        while session is not None and session.stepped:
            next_servers.append(
                (session.span.peer_id.to_base58(), session.session_id, session.span.start, session.span.end)
            )
            session = session.next_session
        return next_servers

    async def _step(self, inputs_serialized: runtime_pb2.ExpertRequest) -> runtime_pb2.ExpertResponse:
        """Inference step on serialized data. This code is meant to be run inside RemoteExpertWorker"""
        await self._inputs_queue.put(inputs_serialized)
        self.stepped = True
        return await asyncio.wait_for(anext(self._outputs_stream), self.config.request_timeout)

    def close(self):
        """Finish a given inference session, close the underlying connection"""
        if self._outputs_stream is None:
            return  # already closed
        RemoteExpertWorker.run_coroutine(self._aclose_stream())
        self._outputs_stream = self._inputs_queue = None
        self.closed = True

    async def _aclose_stream(self):
        """Close the inference session. This code is meant to be run inside RemoteExpertWorker"""
        if self._outputs_stream is None:
            return  # already closed
        if self.stepped:
            await self._inputs_queue.put(runtime_pb2.ExpertRequest())  # empty request will trigger end of session
            try:
                await anext(self._outputs_stream)
            except StopAsyncIteration:
                pass

    def __del__(self):
        self.close()

    def __enter__(self):
        assert not self.closed
        return self

    def __exit__(self, *exc_details):
        self.close()


class InferenceSession:
    """
    An interface to a multi-step *inference* session for a sequence of remote transformer blocks
    """

    def __init__(self, sequence_manager: RemoteSequenceManager, max_length: int):
        self._sequence_manager = sequence_manager
        self._closed = False
        self._server_sessions = []
        self._position = 0
        self._max_length = max_length
        self.output_ids = None
        self.past_key_values = None

    @property
    def num_blocks(self) -> int:
        return len(self._sequence_manager)

    @property
    def position(self) -> int:
        return self._position

    @position.setter
    def position(self, start_from_position: int) -> None:
        self._position = start_from_position
        for session in self._server_sessions:
            assert isinstance(session, _ServerInferenceSession)
            session.position = start_from_position

    def _enter_server_sessions(self, chosen_spans: List[RemoteSpanInfo]) -> List[_ServerInferenceSession]:
        server_sessions = []
        try:
            for span in chosen_spans:
                span_uids = CHAIN_DELIMITER.join(self._sequence_manager.block_uids[span.start : span.end])
                metadata = self._sequence_manager.get_request_metadata("rpc_inference", span_uids, peer_id=span.peer_id)
                session = RemoteExpertWorker.run_coroutine(
                    _ServerInferenceSession.create(
                        self._sequence_manager.config,
                        self._sequence_manager.state.p2p,
                        span,
                        span_uids,
                        rpc_info=self._sequence_manager.rpc_info,
                        max_length=self._max_length,
                        **metadata,
                    )
                )
                server_sessions.append(session)
                session.__enter__()
            return server_sessions
        except:
            self._exit_server_sessions(server_sessions)
            raise

    def _exit_server_sessions(self, server_sessions: List[_ServerInferenceSession]) -> None:
        for session in reversed(server_sessions):
            try:
                session.__exit__(None, None, None)
            except Exception:
                logger.debug("Caught exception while closing connection to server:", exc_info=True)

    def __enter__(self) -> "InferenceSession":
        assert not self._closed and not self._server_sessions
        return self

    def step(
        self,
        inputs: torch.Tensor,
        prompts: Optional[torch.Tensor] = None,
        hypo_ids: Optional[torch.Tensor] = None,
<<<<<<< HEAD
    ) -> torch.Tensor:

=======
        start_from_position: Optional[int] = None,
    ) -> torch.Tensor:

        if start_from_position is not None:
            self._position = start_from_position

>>>>>>> c0a4d2e3
        assert not self._closed
        if torch.is_grad_enabled():
            logger.warning("Running inference session with grad enabled. Gradients will *not* be propagated correctly.")

        if prompts is None or is_dummy(prompts):
            prompts = DUMMY
        else:
            assert prompts.ndim == 4, "deep prompts should have shape [num_blocks, batch_size, prefix_len, hid_size]"
            assert prompts.shape[0] == self.num_blocks
            assert prompts.shape[1] in (inputs.shape[0], 1)
            assert prompts.shape[2] <= inputs.shape[1]
            assert prompts.shape[3] == inputs.shape[2]

        if hypo_ids is None or is_dummy(hypo_ids):
            hypo_ids = DUMMY_INT64
        else:
            assert len(hypo_ids) == len(inputs)
            assert hypo_ids.dtype == torch.int64

        inputs_device = inputs.device
        inputs_dtype = inputs.dtype
        inputs = inputs.cpu()
        prompts = prompts.cpu()
        hypo_ids = hypo_ids.cpu()
        step_id = str(uuid.uuid4())

        n_input_tokens = inputs.shape[1]
        if self._position + n_input_tokens > self._max_length:
            raise ValueError(
                f"Maximum length exceeded: prefix {self._position} + current {n_input_tokens} exceeds pre-allocated maximum {self._max_length}"
            )

        server_idx = 0
        block_idx = 0
        while block_idx < self.num_blocks:
            for attempt_no in itertools.count():
                logger.debug(f"Inference: block {block_idx}, attempt {attempt_no}")
                server_session = None
                try:
                    if not self._server_sessions or attempt_no >= 1:
                        self._update_sequence(server_idx, block_idx, attempt_no)

                    server_session = self._server_sessions[server_idx]
                    assert server_session.position == self.position
                    inputs = server_session.step(
                        inputs,
                        prompts[server_session.span.start : server_session.span.end],
                        hypo_ids,
                        step_id=step_id,
<<<<<<< HEAD
=======
                        start_from_position=start_from_position,
>>>>>>> c0a4d2e3
                    )

                    server_idx += 1
                    block_idx = server_session.span.end
                    self._sequence_manager.on_request_success(server_session.span.peer_id)
                    break
                except Exception as e:
                    self._sequence_manager.on_request_failure(
                        server_session.span.peer_id if server_session is not None else None
                    )
                    if attempt_no + 1 == self._sequence_manager.config.max_retries:
                        raise
                    delay = self._sequence_manager.get_retry_delay(attempt_no)
                    logger.warning(
                        f"Caught exception when running inference via {server_session.span if server_session is not None else None} "
                        f"(retry in {delay:.0f} sec): {repr(e)}"
                    )
                    maybe_log_traceback(e)
                    time.sleep(delay)

        self._position += n_input_tokens
        outputs = inputs[:, -n_input_tokens:]
        outputs = outputs.to(device=inputs_device, dtype=inputs_dtype)
        return outputs

    def _update_sequence(self, server_idx: int, block_idx: int, attempt_no: int) -> int:
        # If there is a failed server session, this code closes it
        self._exit_server_sessions(self._server_sessions[server_idx : server_idx + 1])

        n_prev_spans = len(self._server_sessions)
        update_end = self._server_sessions[server_idx].span.end if server_idx < n_prev_spans else self.num_blocks
        if attempt_no >= 1:
            logger.debug(
                f"Due to a server failure, remote attention caches "
                f"from block {block_idx} to {update_end} will be regenerated"
            )

        updated_spans = self._sequence_manager.make_sequence(
            block_idx, update_end, mode="min_latency", cache_tokens_needed=self._max_length
        )
        # make_sequence() could return a longer sequence
        updated_spans[-1].end = min(updated_spans[-1].end, update_end)
        updated_sessions = self._enter_server_sessions(updated_spans)
        logger.debug(f"Found path from block {block_idx} to {update_end} via {len(updated_spans)} servers")

        # If there is a failed span, this code replaces it, otherwise it just adds new ones
        if server_idx < n_prev_spans:
            updated_sessions[0].history = self._server_sessions[server_idx].history
        self._server_sessions[server_idx : server_idx + 1] = updated_sessions

        # Update links to the next server session for direct server-to-server communication via rpc_push()
        for i in range(max(server_idx - 1, 0), min(server_idx + len(updated_spans), len(self._server_sessions) - 1)):
            self._server_sessions[i].next_session = self._server_sessions[i + 1]

    def close(self, *exc_details):
        """Finish a given inference session, close the underlying connection"""
        if not self._closed:
            self._exit_server_sessions(self._server_sessions)
            self._server_sessions.clear()
            self._closed = True

    def __exit__(self, *exc_details):
        self.close(*exc_details)

    def __del__(self):
        self.close()

    @property
    def last_token_id(self) -> Optional[torch.Tensor]:  # Backward compatibility with Petals < 2.1.0
        return self.output_ids[:, -1:] if self.output_ids is not None else None

    @last_token_id.setter
    def last_token_id(self, value: torch.Tensor):  # Backward compatibility with Petals < 2.1.0
        if self.output_ids is None:
            raise RuntimeError("Can't override `last_token_id` since the session has not stepped yet")
        self.output_ids[:, -1:] = value<|MERGE_RESOLUTION|>--- conflicted
+++ resolved
@@ -101,10 +101,6 @@
         hypo_ids: torch.LongTensor,
         *,
         step_id: str,
-<<<<<<< HEAD
-=======
-        start_from_position: int,
->>>>>>> c0a4d2e3
     ) -> torch.Tensor:
         """
         Inference step: send a chunk of input tensors and receive a chunk of outputs
@@ -141,13 +137,8 @@
         request_metadata = dict(session_id=self.session_id, step_id=step_id)
         if not self.stepped:
             request_metadata.update(self.session_metadata)
-<<<<<<< HEAD
         if self._position is not None:
             request_metadata["start_from_position"] = self._position
-=======
-        if start_from_position is not None:
-            request_metadata["start_from_position"] = start_from_position
->>>>>>> c0a4d2e3
         elif self.config.use_server_to_server:
             next_servers = self._collect_next_servers()
             if next_servers:
@@ -301,17 +292,7 @@
         inputs: torch.Tensor,
         prompts: Optional[torch.Tensor] = None,
         hypo_ids: Optional[torch.Tensor] = None,
-<<<<<<< HEAD
     ) -> torch.Tensor:
-
-=======
-        start_from_position: Optional[int] = None,
-    ) -> torch.Tensor:
-
-        if start_from_position is not None:
-            self._position = start_from_position
-
->>>>>>> c0a4d2e3
         assert not self._closed
         if torch.is_grad_enabled():
             logger.warning("Running inference session with grad enabled. Gradients will *not* be propagated correctly.")
@@ -361,10 +342,6 @@
                         prompts[server_session.span.start : server_session.span.end],
                         hypo_ids,
                         step_id=step_id,
-<<<<<<< HEAD
-=======
-                        start_from_position=start_from_position,
->>>>>>> c0a4d2e3
                     )
 
                     server_idx += 1
