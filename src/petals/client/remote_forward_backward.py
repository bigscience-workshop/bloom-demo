--- conflicted
+++ resolved
@@ -89,14 +89,10 @@
     forward_inputs = nested_flatten(inputs, kwargs)
     args_schema, kwargs_schema = rpc_info["forward_schema"]
     compression = args_schema[0].compression
-<<<<<<< HEAD
-    forward_schema = tuple(BatchTensorDescriptor.from_tensor(arg, compression) for arg in forward_inputs)
-=======
     forward_schema = tuple(
         BatchTensorDescriptor.from_tensor(arg, compression)
         for arg in forward_inputs
     )
->>>>>>> 8bbc8e2f
     inputs = tuple(tensor.cpu().detach() for tensor in forward_inputs)
     assert len(inputs) >= len(args_schema) + 1, "Inputs and prompt tensors are necesseary for a forward step"
 
@@ -134,18 +130,11 @@
     args_schema, kwargs_schema = rpc_info["forward_schema"]
     outputs_schema = rpc_info["outputs_schema"]
     compression = args_schema[0].compression
-<<<<<<< HEAD
-    backward_schema = tuple(BatchTensorDescriptor.from_tensor(arg, compression) for arg in inputs_and_grad_outputs)
-    assert (
-        len(inputs_and_grad_outputs) >= len(args_schema) + len(outputs_schema) + 1
-    ), "Inputs, grad_outputs and prompt tensors are necesseary for a backward step"
-=======
     backward_schema = tuple(
         BatchTensorDescriptor.from_tensor(arg, compression)
         for arg in inputs_and_grad_outputs
     )
     assert len(inputs_and_grad_outputs) >= len(args_schema) + len(outputs_schema) + 1, "Inputs, grad_outputs and prompt tensors are necesseary for a backward step"
->>>>>>> 8bbc8e2f
 
     # Asynchronous serialization
     loop = asyncio.get_running_loop()
