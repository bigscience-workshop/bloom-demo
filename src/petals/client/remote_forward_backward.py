--- conflicted
+++ resolved
@@ -114,15 +114,8 @@
     uid: ModuleUID,
     stub: StubBase,
     rpc_info: RPCInfo,
-<<<<<<< HEAD
-    inputs: torch.Tensor,
-    grad_outputs: List[torch.Tensor],
-    *extra_tensors: torch.Tensor,
+    *inputs_and_grad_outputs: torch.Tensor,
     config: ClientConfig,
-=======
-    *inputs_and_grad_outputs: torch.Tensor,
-    config: SequenceManagerConfig,
->>>>>>> 568f21dc
     metadata: Optional[bytes] = None,
     **kwargs,
 ) -> Sequence[torch.Tensor]:
