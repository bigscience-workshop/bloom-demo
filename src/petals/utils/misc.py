import torch

DUMMY = torch.empty(0)  # dummy tensor that replaces empty prompt or adapter parameters

DUMMY_INT64 = torch.empty(0, dtype=torch.int64)


<<<<<<< HEAD
def is_dummy(tensor: torch.Tensor):
    return tensor.numel() == 0


SPECIAL_DTYPE_SIZES = {torch.bool: 1, torch.qint8: 1, torch.qint32: 4}


def get_size_in_bytes(dtype: torch.dtype) -> int:
    if dtype in SPECIAL_DTYPE_SIZES:
        return SPECIAL_DTYPE_SIZES[dtype]
    get_info = torch.finfo if dtype.is_floating_point else torch.iinfo
    return (get_info(dtype).bits * (1 + dtype.is_complex)) // 8
=======
def is_dummy(tensor: torch.Tensor) -> bool:
    return tensor.numel() == 0


def docstring_from(source):
    def add_docstring(dest):
        dest.__doc__ = source.__doc__
        return dest

    return add_docstring
>>>>>>> de2475f3
<|MERGE_RESOLUTION|>--- conflicted
+++ resolved
@@ -5,8 +5,7 @@
 DUMMY_INT64 = torch.empty(0, dtype=torch.int64)
 
 
-<<<<<<< HEAD
-def is_dummy(tensor: torch.Tensor):
+def is_dummy(tensor: torch.Tensor) -> bool:
     return tensor.numel() == 0
 
 
@@ -18,9 +17,6 @@
         return SPECIAL_DTYPE_SIZES[dtype]
     get_info = torch.finfo if dtype.is_floating_point else torch.iinfo
     return (get_info(dtype).bits * (1 + dtype.is_complex)) // 8
-=======
-def is_dummy(tensor: torch.Tensor) -> bool:
-    return tensor.numel() == 0
 
 
 def docstring_from(source):
@@ -28,5 +24,4 @@
         dest.__doc__ = source.__doc__
         return dest
 
-    return add_docstring
->>>>>>> de2475f3
+    return add_docstring