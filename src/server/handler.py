import contextlib
from typing import AsyncIterator, Dict, Iterable, List, Sequence, Tuple, Union

import torch
from hivemind import (
    DHT,
    MSGPackSerializer,
    P2PContext,
    TensorDescriptor,
    deserialize_tensor_stream,
    deserialize_torch_tensor,
    nested_flatten,
    serialize_torch_tensor,
)
from hivemind.moe.server.connection_handler import ConnectionHandler
from hivemind.p2p.p2p_daemon import DEFAULT_MAX_MSG_SIZE
from hivemind.proto import runtime_pb2
from hivemind.utils.asyncio import amap_in_executor, anext, as_aiter
from hivemind.utils.streaming import split_for_streaming

from src.data_structures import CHAIN_DELIMITER, ModuleUID
from src.server.backend import PrioritizedTaskPool, TransformerBackend
from src.utils.misc import DUMMY, is_dummy


class TransformerConnectionHandler(ConnectionHandler):
    """Handles three request types: forward, backward and forward-incremental (inference)"""

    module_backends: Dict[ModuleUID, TransformerBackend]

    def __init__(self, dht: DHT, module_backends: Dict[str, TransformerBackend], inference_max_length: int):
        super().__init__(dht, module_backends)
        for module_backend in self.module_backends.values():
            assert isinstance(module_backend, TransformerBackend)
        self.inference_max_length = inference_max_length

    async def _gather_inputs(
        self, requests: AsyncIterator[runtime_pb2.ExpertRequest], context: P2PContext
    ) -> Tuple[str, List[torch.Tensor], Dict]:
        expert_uid, metadata = None, None

        def _unpack(req: runtime_pb2.ExpertRequest) -> Iterable[runtime_pb2.Tensor]:
            nonlocal expert_uid, metadata

            if expert_uid is None:
                expert_uid = req.uid
            elif expert_uid != req.uid:
                raise ValueError("Expert uids differ in one request")

            if metadata is None:
                metadata = MSGPackSerializer.loads(req.metadata) if req.metadata else {}

            return req.tensors

        tensors_stream = amap_in_executor(_unpack, requests)
        inputs = await deserialize_tensor_stream(tensors_stream)
        return expert_uid, inputs, metadata

    async def rpc_inference(
        self,
        requests: AsyncIterator[runtime_pb2.ExpertRequest],
        context: P2PContext,
    ) -> AsyncIterator[runtime_pb2.ExpertRequest]:
        """Compute a single step of inference using attention cache; update attention cache accordingly."""
        try:
            print("OPENED RPC_INFERENCE")
            request = await anext(requests)
            requested_uids = self._check_uids(request.uid)
            metadata = MSGPackSerializer.loads(request.metadata) if request.metadata else {}
            requested_backends = tuple(self.module_backends[uid] for uid in requested_uids)
            max_length = metadata.get("max_length")

            if not requested_uids:
                raise ValueError("User must specify at least one block for inference, but got none")
            assert isinstance(max_length, int), f"rpc_inference metadata must contain int max_length, got {max_length}"
            if not 0 <= max_length <= self.inference_max_length:
                raise ValueError(f"Cannot allocate KV cache for {max_length} tokens, max = {self.inference_max_length}")

            batch_size = request.tensors[0].size[0] if request.tensors else 1

            cache_metadata = torch.tensor(
                [[-1, -1] for _ in range(batch_size)], dtype=torch.int64
            )  # [cache_handle, prefix_length]
            prefix_length = 0

            async with self._allocate_caches(requested_backends, batch_size, max_length) as cache_handles:
                assert len(cache_handles) == len(requested_backends)
                while request.tensors:  # iterate while user is willing to supply tensors
<<<<<<< HEAD
                    hidden_states = [deserialize_torch_tensor(tensor) for tensor in request.tensors]
                    metadata = MSGPackSerializer.loads(request.metadata) if request.metadata else {}
                    dust = metadata.get("__dust", 0.0)

                    length_increment = hidden_states[0].shape[1]  # how many tokens are added this step (in each seq)
=======
                    hidden_states, prompts, hypo_ids = [deserialize_torch_tensor(tensor) for tensor in request.tensors]
>>>>>>> ada98a1b

                    # Cast inputs to backend dtype
                    hidden_states = hidden_states.to(requested_backends[0].dtype)
                    assert hypo_ids.dtype == torch.int64, f"hypo ids must be int64, got {hypo_ids.dtype}"

                    # parse deep prompts (optional argument)
                    if prompts is None or is_dummy(prompts) or is_dummy(prompts):
                        prompts = [DUMMY] * len(requested_backends)
                    else:
                        prompts = [p.squeeze(0) for p in prompts.to(requested_backends[0].dtype).split(1, dim=0)]

                    if not (len(requested_backends) == len(prompts)):
                        raise ValueError(f"Received {len(prompts)} prompts for {len(requested_backends)} backends")

                    length_increment = hidden_states.shape[1]  # how many tokens are added this step (in each seq)
                    if prefix_length + length_increment > max_length:
                        raise ValueError(
                            f"Maximum length exceeded: prefix {prefix_length} + current {length_increment}"
                            f" exceeds pre-allocated maximum {max_length}"
                        )

                    # run request tensors through all requested modules, update caches
                    for backend, prompt, cache_handle in zip(requested_backends, prompts, cache_handles):
                        if not is_dummy(prompt):
                            hidden_states[:, : prompt.shape[1]] += prompt

                        cache_metadata[:, 0], cache_metadata[:, 1] = cache_handle, prefix_length
                        assert isinstance(
                            hidden_states, torch.Tensor
                        ), f"hidden states must be tensor, got {type(hidden_states)}"
                        assert (
                            hidden_states.ndim == 3
                        ), f"inputs to {type(backend)} must be a list with a single 3d tensor of hidden states"
<<<<<<< HEAD
                        if isinstance(backend.inference_pool, PrioritizedTaskPool):
                            hidden_states = await backend.inference_pool.submit_task(
                                cache_metadata, *hidden_states, dust
                            )
                        else:
                            hidden_states = await backend.inference_pool.submit_task(cache_metadata, *hidden_states)
                        assert isinstance(hidden_states, (list, tuple))
                        assert len(hidden_states) == 1 and hidden_states[0].ndim == 3
=======
                        (hidden_states,) = await backend.inference_pool.submit_task(
                            cache_metadata, hidden_states, hypo_ids
                        )
>>>>>>> ada98a1b

                    # serialize and send last layer outputs
                    yield runtime_pb2.ExpertResponse(
                        tensors=[
                            serialize_torch_tensor(result.to(proto.dtype), proto.compression, allow_inplace=True)
                            for result, proto in zip(
                                (hidden_states,), nested_flatten(requested_backends[-1].outputs_schema)
                            )
                        ]
                    )

                    # prepare for next step
                    prefix_length += hidden_states.shape[1]
                    request = await (anext(requests))
        finally:
            print("CLOSED RPC_INFERENCE")

    async def rpc_forward(self, request: runtime_pb2.ExpertRequest, context: P2PContext) -> runtime_pb2.ExpertResponse:
        # Parse request and prepare backends
        flat_inputs = [deserialize_torch_tensor(tensor) for tensor in request.tensors]
        requested_uids = self._check_uids(request.uid)
        requested_backends = tuple(self.module_backends[uid] for uid in requested_uids)
        metadata = MSGPackSerializer.loads(request.metadata) if request.metadata else {}
        dust = metadata.get("__dust", 0.0)

        hidden_states = await _rpc_forward(*flat_inputs, requested_backends=requested_backends, dust=dust)
        assert isinstance(hidden_states, torch.Tensor) and hidden_states.ndim == 3

        # Serialize output and respond to client
        return runtime_pb2.ExpertResponse(
            tensors=[
                serialize_torch_tensor(result.to(proto.dtype), proto.compression, allow_inplace=True)
                for result, proto in zip((hidden_states,), nested_flatten(requested_backends[-1].outputs_schema))
            ]
        )

    async def rpc_forward_stream(
        self, requests: AsyncIterator[runtime_pb2.ExpertRequest], context: P2PContext
    ) -> AsyncIterator[runtime_pb2.ExpertRequest]:
        # Parse requests and prepare backends
        uid_str, flat_inputs, metadata = await self._gather_inputs(requests, context)
        requested_uids = self._check_uids(uid_str)
        requested_backends = tuple(self.module_backends[uid] for uid in requested_uids)

        hidden_states = await _rpc_forward(
            *flat_inputs, requested_backends=requested_backends, dust=metadata.get("__dust", 0.0)
        )
        assert isinstance(hidden_states, torch.Tensor) and hidden_states.ndim == 3, "hidden_states must be a 3d tensor"

        # Serialize the overall output
        serialized_output = [
            serialize_torch_tensor(result.to(proto.dtype), proto.compression, allow_inplace=True)
            for result, proto in zip((hidden_states,), nested_flatten(requested_backends[-1].outputs_schema))
        ]

        # Split the serialized_output for streaming and respond to client
        output_split = [
            part for tensor in serialized_output for part in split_for_streaming(tensor, DEFAULT_MAX_MSG_SIZE)
        ]
        async for part in as_aiter(*output_split):
            yield runtime_pb2.ExpertResponse(tensors=[part])

    async def rpc_backward(self, request: runtime_pb2.ExpertRequest, context: P2PContext) -> runtime_pb2.ExpertResponse:
        # Parse requests and prepare backends
        flat_tensors = [deserialize_torch_tensor(tensor) for tensor in request.tensors]
        requested_uids = self._check_uids(request.uid)
        requested_backends = tuple(self.module_backends[uid] for uid in requested_uids)
        metadata = MSGPackSerializer.loads(request.metadata) if request.metadata else {}
        dust = metadata.get("__dust", 0.0)

        grads = await _rpc_backward(*flat_tensors, requested_backends=requested_backends, dust=dust)

        # Modify grad_inputs_schema to support grad_prompts
        assert len(requested_backends[0].args_schema) == 1 and len(grads) in (1, 2)  # TODO generalize

        grad_inputs_schema_with_prompts = (
            requested_backends[0].args_schema * len(grads),
            requested_backends[0].kwargs_schema,
        )  # TODO generalize

        # Serialize the overall grad_input and respond
        return runtime_pb2.ExpertResponse(
            tensors=[
                serialize_torch_tensor(result.to(proto.dtype), proto.compression, allow_inplace=True)
                for result, proto in zip(grads, nested_flatten(grad_inputs_schema_with_prompts))
            ]
        )

    async def rpc_backward_stream(
        self, requests: AsyncIterator[runtime_pb2.ExpertRequest], context: P2PContext
    ) -> AsyncIterator[runtime_pb2.ExpertResponse]:

        uids_header, flat_tensors, metadata = await self._gather_inputs(requests, context)
        requested_uids = self._check_uids(uids_header)
        requested_backends = tuple(self.module_backends[uid] for uid in requested_uids)

        grads = await _rpc_backward(
            *flat_tensors, requested_backends=requested_backends, dust=metadata.get("__dust", 0.0)
        )

        # Modify grad_inputs_schema to support grad_prompts
        assert len(requested_backends[0].args_schema) == 1 and len(grads) in (1, 2)  # TODO generalize
        grad_inputs_schema_with_prompts = (
            requested_backends[0].args_schema * len(grads),
            requested_backends[0].kwargs_schema,
        )  # TODO generalize

        # Serialize the overall grad_inputs
        serialized_grad_inputs = [
            serialize_torch_tensor(result.to(proto.dtype), proto.compression, allow_inplace=True)
            for result, proto in zip(grads, nested_flatten(grad_inputs_schema_with_prompts))
        ]
        # Split the serialized_grad_inputs for streaming and respond
        output_split = [
            part for tensor in serialized_grad_inputs for part in split_for_streaming(tensor, DEFAULT_MAX_MSG_SIZE)
        ]

        async for part in as_aiter(*output_split):
            yield runtime_pb2.ExpertResponse(tensors=[part])

    def _check_uids(self, uids: str) -> Sequence[ModuleUID]:
        """Check that the first request to rpc_inference is valid"""
        uids = (uids or "").split(CHAIN_DELIMITER)
        if not uids:
            raise RuntimeError("User did not provide any uids")
        for uid in uids:
            if uid not in self.module_backends:
                raise RuntimeError(f"Remote peer does not serve {uid}")
        return tuple(uids)

    @contextlib.asynccontextmanager
    async def _allocate_caches(
        self, backends: Sequence[TransformerBackend], batch_size: int, max_length: int
    ) -> Sequence[int]:
        """Allocate memory caches for each transformer block, return cache handles"""
        async with contextlib.AsyncExitStack() as stack:
            handles = []
            for backend in backends:
                num_heads = backend.module.self_attention.num_heads
                head_dim = backend.module.self_attention.head_dim

                cache_descriptor = TensorDescriptor(
                    size=(2, batch_size, max_length, num_heads, head_dim), dtype=backend.dtype
                )
                # [key_or_value, batch_size, max_length, num_heads, head_dim]

                handles.append(await stack.enter_async_context(backend.memory_cache.allocate_cache(cache_descriptor)))

            yield handles


async def _rpc_forward(
    *flat_tensors: torch.Tensor, requested_backends: Sequence[TransformerBackend], dust: float = 0.0
) -> torch.Tensor:
    """
    Run forward pass on deserialized inputs and prompts, used by rpc_forward and rpc_forward_stream

    :param flat_tensors: a list of tensors that includes first layer inputs, optional prompts and extra tensors
    :note: some input tensors can be missing, in which case they will be replaced with dummy tensors (see is_dummy)
    :param requested_backends: a sequence of transformer blocks in the same order as they appear in forward pass
    :returns: hidden states after the last layer [batch_size, seq_length, hid_size]
    """
    hidden_states, prompts = flat_tensors
    dtype = requested_backends[0].dtype
    # check parse input tensors and cast dtypes
    hidden_states = hidden_states.to(dtype)
    assert hidden_states.ndim == 3
    if prompts is None or is_dummy(prompts):
        prompts = [DUMMY] * len(requested_backends)
    else:
        prompts = [p.squeeze(0) for p in prompts.to(requested_backends[0].dtype).split(1, dim=0)]

    # Run a chain of requested backends
    for backend, prompt in zip(requested_backends, prompts):
        if not is_dummy(prompt):
<<<<<<< HEAD
            hidden_states[:, :pre_seq_len] += prompt
        if isinstance(backend.forward_pool, PrioritizedTaskPool):
            (hidden_states,) = await backend.forward_pool.submit_task(hidden_states, dust)
        else:
            (hidden_states,) = await backend.forward_pool.submit_task(hidden_states)
=======
            hidden_states[:, : prompt.shape[1]] += prompt
        (hidden_states,) = await backend.forward_pool.submit_task(hidden_states)
>>>>>>> ada98a1b
        assert isinstance(hidden_states, torch.Tensor)
        assert (
            hidden_states.ndim == 3
        ), f"inputs to {type(backend)} must be a list with a single 3d tensor of hidden states"

    # Serialize the overall output
    return hidden_states


async def _rpc_backward(
    *flat_tensors: torch.Tensor, requested_backends: Sequence[TransformerBackend], dust: float = 0.0
) -> Union[torch.Tensor, Sequence[torch.Tensor]]:
    inputs, grad_outputs, prompts = flat_tensors
    # Cast inputs & grad outputs to backend dtype
    inputs = inputs.to(requested_backends[0].dtype)
    grad_outputs = grad_outputs.to(requested_backends[-1].dtype)

    if prompts is None or is_dummy(prompts):
        prompts = [DUMMY] * len(requested_backends)
    else:
        prompts = [p.squeeze(0) for p in prompts.to(requested_backends[0].dtype).split(1, dim=0)]

    # Run a forward chain to collect intermediate inputs
    # Note that we do not forward for the last module since we do not need its output
    inter_inputs = []
    for backend, prompt in zip(requested_backends[:-1], prompts[:-1]):
        assert inputs.ndim == 3, f"inputs to {type(backend)} must be a single 3d tensor of hidden states"
        if not is_dummy(prompt):
            inputs[:, : prompt.shape[1]] += prompt
        inter_inputs.append(inputs)

        if isinstance(backend.forward_pool, PrioritizedTaskPool):
            (inputs,) = await backend.forward_pool.submit_task(inputs, dust / 2.0)
        else:
            (inputs,) = await backend.forward_pool.submit_task(inputs)

        assert isinstance(inputs, torch.Tensor)

    if not is_dummy(prompts[-1]):
        inputs[:, : prompts[-1].shape[1]] += prompts[-1]
    inter_inputs.append(inputs)

    assert len(inter_inputs) == len(prompts) == len(requested_backends), "internal shape error during backward"
    grad_prompts_reversed = []
    # Run a chain of requested backends
    for inp, prompt, backend in zip(*map(reversed, (inter_inputs, prompts, requested_backends))):
        if isinstance(backend.backward_pool, PrioritizedTaskPool):
            (grad_outputs,) = await backend.backward_pool.submit_task(inp, grad_outputs, dust / 2.0)
        else:
            (grad_outputs,) = await backend.backward_pool.submit_task(inp, grad_outputs)
        assert isinstance(grad_outputs, torch.Tensor)
        if not is_dummy(prompt):
            grad_prompts_reversed.append(grad_outputs[:, : prompt.shape[1]].unsqueeze(0))

    grad_prompts = torch.cat(grad_prompts_reversed[::-1], dim=0) if grad_prompts_reversed else DUMMY
    return [grad_outputs] if is_dummy(grad_prompts) else [grad_outputs, grad_prompts]  # TODO un-duct-tape<|MERGE_RESOLUTION|>--- conflicted
+++ resolved
@@ -86,15 +86,10 @@
             async with self._allocate_caches(requested_backends, batch_size, max_length) as cache_handles:
                 assert len(cache_handles) == len(requested_backends)
                 while request.tensors:  # iterate while user is willing to supply tensors
-<<<<<<< HEAD
-                    hidden_states = [deserialize_torch_tensor(tensor) for tensor in request.tensors]
                     metadata = MSGPackSerializer.loads(request.metadata) if request.metadata else {}
                     dust = metadata.get("__dust", 0.0)
 
-                    length_increment = hidden_states[0].shape[1]  # how many tokens are added this step (in each seq)
-=======
                     hidden_states, prompts, hypo_ids = [deserialize_torch_tensor(tensor) for tensor in request.tensors]
->>>>>>> ada98a1b
 
                     # Cast inputs to backend dtype
                     hidden_states = hidden_states.to(requested_backends[0].dtype)
@@ -128,20 +123,14 @@
                         assert (
                             hidden_states.ndim == 3
                         ), f"inputs to {type(backend)} must be a list with a single 3d tensor of hidden states"
-<<<<<<< HEAD
                         if isinstance(backend.inference_pool, PrioritizedTaskPool):
-                            hidden_states = await backend.inference_pool.submit_task(
-                                cache_metadata, *hidden_states, dust
+                            (hidden_states,) = await backend.inference_pool.submit_task(
+                                cache_metadata, hidden_states, hypo_ids, priority=dust
                             )
                         else:
-                            hidden_states = await backend.inference_pool.submit_task(cache_metadata, *hidden_states)
-                        assert isinstance(hidden_states, (list, tuple))
-                        assert len(hidden_states) == 1 and hidden_states[0].ndim == 3
-=======
-                        (hidden_states,) = await backend.inference_pool.submit_task(
-                            cache_metadata, hidden_states, hypo_ids
-                        )
->>>>>>> ada98a1b
+                            (hidden_states,) = await backend.inference_pool.submit_task(
+                                cache_metadata, hidden_states, hypo_ids
+                            )
 
                     # serialize and send last layer outputs
                     yield runtime_pb2.ExpertResponse(
@@ -317,16 +306,11 @@
     # Run a chain of requested backends
     for backend, prompt in zip(requested_backends, prompts):
         if not is_dummy(prompt):
-<<<<<<< HEAD
-            hidden_states[:, :pre_seq_len] += prompt
+            hidden_states[:, : prompt.shape[1]] += prompt
         if isinstance(backend.forward_pool, PrioritizedTaskPool):
-            (hidden_states,) = await backend.forward_pool.submit_task(hidden_states, dust)
+            (hidden_states,) = await backend.forward_pool.submit_task(hidden_states, priority=dust)
         else:
             (hidden_states,) = await backend.forward_pool.submit_task(hidden_states)
-=======
-            hidden_states[:, : prompt.shape[1]] += prompt
-        (hidden_states,) = await backend.forward_pool.submit_task(hidden_states)
->>>>>>> ada98a1b
         assert isinstance(hidden_states, torch.Tensor)
         assert (
             hidden_states.ndim == 3
