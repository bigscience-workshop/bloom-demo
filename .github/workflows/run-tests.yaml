--- conflicted
+++ resolved
@@ -28,11 +28,7 @@
           pip install -r requirements.txt
       - name: Delete previous model, if exists
         run: |
-<<<<<<< HEAD
-          export HF_TAG=$(python -c "import os; print(os.environ.get('GITHUB_REF_NAME') or 'main')")
-=======
           export HF_TAG=$(python -c "import os; print(os.environ.get('GITHUB_HEAD_REF') or os.environ.get('GITHUB_REF_NAME'))")
->>>>>>> 11a42483
           python -c "from huggingface_hub import delete_repo; delete_repo(token='$BLOOM_TESTING_WRITE_TOKEN', \
           name='test-bloomd-350m-$HF_TAG', organization='bloom-testing')" || true
       - name: Convert model and push to hub
@@ -75,11 +71,7 @@
           cd -
       - name: Test
         run: |
-<<<<<<< HEAD
-          export HF_TAG=$(python -c "import os; print(os.environ.get('GITHUB_REF_NAME') or 'main')")
-=======
           export HF_TAG=$(python -c "import os; print(os.environ.get('GITHUB_HEAD_REF') or os.environ.get('GITHUB_REF_NAME'))")
->>>>>>> 11a42483
           export MODEL_NAME=bloom-testing/test-bloomd-350m-$HF_TAG
           export REF_NAME=bigscience/bloom-350m
 
