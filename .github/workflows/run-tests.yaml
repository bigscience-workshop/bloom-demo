name: Tests

on:
  push:
    branches: [ main ]
  pull_request:

jobs:
  run-tests:
    runs-on: ubuntu-latest
    strategy:
      matrix:
        python-version: [ '3.7', '3.8', '3.9', '3.10' ]
      fail-fast: false
    timeout-minutes: 15
    steps:
      - name: Checkout
        uses: actions/checkout@v3
      - name: Set up Python
        uses: actions/setup-python@v3
        with:
          python-version: ${{ matrix.python-version }}
      - name: Cache dependencies
        uses: actions/cache@v3
        with:
          path: ~/.cache/pip
          key: Key-v1-${{ matrix.python-version }}-${{ hashFiles('setup.cfg') }}
      - name: Install dependencies
        run: |
          python -m pip install --upgrade pip
          pip install .[dev]
      - name: Test
        run: |
          export MODEL_NAME=bigscience/bloom-560m
          export REF_NAME=bigscience/bloom-560m

          python -m petals.cli.run_server $MODEL_NAME --block_indices 0:12 \
            --new_swarm --identity tests/test.id --host_maddrs /ip4/127.0.0.1/tcp/31337 --throughput 1 \
<<<<<<< HEAD
            --torch_dtype float32 --attn_cache_size 0.2GiB &> server1.log &
=======
            --torch_dtype float32 --compression NONE --attn_cache_tokens 2048 &> server1.log &
>>>>>>> 5c073371
          SERVER1_PID=$!

          sleep 5  # wait for the first server to initialize DHT

          export INITIAL_PEERS=/ip4/127.0.0.1/tcp/31337/p2p/QmS9KwZptnVdB9FFV7uGgaTq4sEKBwcYeKZDfSpyKDUd1g
          # ^-- server 1 multiaddr is determined by --identity and --host_maddrs

          python -m petals.cli.run_server $MODEL_NAME --block_indices 12:22 \
            --initial_peers $INITIAL_PEERS --throughput 1 --torch_dtype float32 &> server2.log &
          SERVER2_PID=$!

          sleep 10 # wait for initial servers to declare blocks, then let server decide which blocks to serve

          python -m petals.cli.run_server $MODEL_NAME --block_indices 0:5 \
            --initial_peers $INITIAL_PEERS --throughput 1 --torch_dtype float32 &> server3.log &
          SERVER3_PID=$!

          python -m petals.cli.run_server $MODEL_NAME --num_blocks 3 \
            --initial_peers $INITIAL_PEERS --throughput 1 --tensor_parallel_devices cpu cpu --torch_dtype float32 &> server4.log &
          SERVER4_PID=$!

          tail -n 100 -f server*.log &
          LOGGER_PID=$!
          sleep 30  # wait for servers to download layers

          kill -0 $SERVER1_PID $SERVER2_PID $SERVER3_PID $SERVER4_PID  # ensure all servers survived init

          pytest tests --durations=0 --durations-min=1.0 -v

          kill -0 $SERVER1_PID $SERVER2_PID $SERVER3_PID $SERVER4_PID  # ensure all servers survived tests

          kill -s SIGINT $SERVER1_PID $SERVER2_PID $SERVER3_PID $SERVER4_PID $LOGGER_PID
          echo "Done!"<|MERGE_RESOLUTION|>--- conflicted
+++ resolved
@@ -36,11 +36,7 @@
 
           python -m petals.cli.run_server $MODEL_NAME --block_indices 0:12 \
             --new_swarm --identity tests/test.id --host_maddrs /ip4/127.0.0.1/tcp/31337 --throughput 1 \
-<<<<<<< HEAD
-            --torch_dtype float32 --attn_cache_size 0.2GiB &> server1.log &
-=======
-            --torch_dtype float32 --compression NONE --attn_cache_tokens 2048 &> server1.log &
->>>>>>> 5c073371
+            --torch_dtype float32 --attn_cache_tokens 2048 &> server1.log &
           SERVER1_PID=$!
 
           sleep 5  # wait for the first server to initialize DHT
