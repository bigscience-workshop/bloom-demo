--- conflicted
+++ resolved
@@ -8,53 +8,13 @@
     network_mode: host
     ipc: host
     restart: unless-stopped
-<<<<<<< HEAD
-
-=======
-    
-  health:
-    profiles: ["core"]
-    restart: always
-#    depends_on:
-#     - backbone
-    image: h4ckermike/health.petals:main
-    ports:
-      - "8009:5000"
-    command: flask run --host=0.0.0.0 --port=5000
-
-  tinyllama_local_gpu:
-    profiles: ["local","gpu"]
-   #    image: h4ckermike/petals:main
-    build : .
-#    depends_on:
-#       - backbone
-    ports:
-      - "31336:31336"
-    command: python -m petals.cli.run_server --port 31336  --num_blocks=1 Maykeye/TinyLLama-v0 --initial_peers $INITIAL_PEERS  --device=$DEVICE
-    deploy:
-      resources:
-        reservations:
-          devices:
-            - driver: nvidia
-              count: 1
-              capabilities: [gpu]
-    restart: always
-
-#
->>>>>>> 41cc8281
   envmodel_local_gpu:
     profiles: ["local","gpu"]
     build: .
     environment:
       - MODEL=${MODEL}
-<<<<<<< HEAD
-=======
-#    depends_on:
-#       - backbone
-       # xai-org/grok-1
-       # hpcai-tech/grok-1
-       # keyfan/grok-1-hf
->>>>>>> 41cc8281
+      - INITIAL_PEERS=${INITIAL_PEERS}
+      - DEVICE=${DEVICE}
     command: python -m petals.cli.run_server --port 31331  --num_blocks=1  $MODEL  --initial_peers $INITIAL_PEERS  --device=$DEVICE
     ports:
       - "31331:31331"
@@ -66,99 +26,5 @@
             - driver: nvidia
               count: 1
               capabilities: [gpu]
-
-<<<<<<< HEAD
-=======
-  tinymixtral_local_gpu:
-    profiles: ["local","gpu"]
-    build: .
-#    depends_on:
-#       - backbone
-    command: python -m petals.cli.run_server --port 31331  --num_blocks=1 SanjiWatsuki/TinyMixtral-32x248M  --initial_peers $INITIAL_PEERS  --device=$DEVICE
-    ports:
-      - "31331:31331"
-    restart: always
-
-    deploy:
-      resources:
-        reservations:
-          devices:
-            - driver: nvidia
-              count: 1
-              capabilities: [gpu]
-
-  tinyllama_local_cpu:
-    profiles: ["local","cpu"]
-    build: .
-#    depends_on:
-#       - backbone
-    command: python -m petals.cli.run_server --port 31331  --num_blocks=1 Maykeye/TinyLLama-v0 --initial_peers $INITIAL_PEERS  --device=$DEVICE
-    ports:
-      - "31331:31331"
-    restart: always
-
-    
-  tinyllamacpu:
-    profiles: ["tinyllama","cpu"]
-    image: h4ckermike/petals:main
-    depends_on:
-       - backbone
-    command: python -m petals.cli.run_server --port 31331  --num_blocks=1 Maykeye/TinyLLama-v0 --initial_peers $INITIAL_PEERS  --device=$DEVICE
-    ports:
-      - "31331:31331"
-    restart: always
-
-    
-  tinyllamagpu:
-    profiles: ["core"]
-    image: h4ckermike/petals:main
-#    depends_on:
-#       - backbone
-    ports:
-      - "31332:31332"
-    command: python -m petals.cli.run_server --port 31332  --num_blocks=100 Maykeye/TinyLLama-v0 --initial_peers $INITIAL_PEERS  --device=$DEVICE
-    deploy:
-      resources:
-        reservations:
-          devices:
-            - driver: nvidia
-              count: 1
-              capabilities: [gpu]
-    restart: always
-
-    
-  tinyllamatpu:
-    profiles: ["tpu"]
-    image: h4ckermike/petals:main
-#    depends_on:
-#       - backbone
-    ports:
-      - "31333:31333"
-    command: python -m petals.cli.run_server --port 31333  --num_blocks=1 Maykeye/TinyLLama-v0 --initial_peers $INITIAL_PEERS  --device=$DEVICE
-    restart: always
-
-
-  debug_health:
-    profiles: ["debug"]
-
-    image: h4ckermike/health.petals:main
-    command: bash
-    stdin_open: true
-    tty: true
-
-  inference   :
-    profiles: ["core"]
-    restart: always
-#    depends_on:
-#      - backbone
-    image: h4ckermike/inference.petals:main
-#    image: petals-inference-test
-    ports:
-      - "8010:5000"
-
-    command: gunicorn app:app --bind 0.0.0.0:5000 --worker-class gthread --threads 100 --timeout 1000
-
-
->>>>>>> 41cc8281
 volumes:
   petals-cache-backbone: